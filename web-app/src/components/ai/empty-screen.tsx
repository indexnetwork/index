import Freizeit from "@/fonts/loader";
import Flex from "components/layout/base/Grid/Flex";
import Image from "next/image";
import Text from "../base/Text";

export function EmptyScreen({
  setInput,
  contextMessage,
  defaultQuestions,
}: {
  setInput: (input: string) => void;
<<<<<<< HEAD
  contextMessage: string;
  defaultQuestions?: string[];
}) {
  return (
    <Flex
      flexdirection="column"
      alignitems="center"
      className="container-empty-screen pt-2"
    >
      <div className="inner-container-empty-screen">
        <Image
          src="/images/index-chat-empty-screen.png"
          width={202}
          height={202}
          alt="Illustration of trees"
        />
        <Text
          size="xl"
          className={`${Freizeit.className} text`}
          fontWeight={700}
        >
          Your responses will align with {contextMessage}
        </Text>
      </div>
      <div className="example-messages-empty-screen">
        {defaultQuestions &&
          defaultQuestions.length > 0 &&
          defaultQuestions?.map((message, i) => (
            <ExampleMessageBox key={i} message={message} setInput={setInput} />
          ))}
      </div>
    </Flex>
=======
  contextMessage?: string;
  indexIds?: string[];
  defaultQuestions?: string[];
}) {
  return (
    contextMessage && (
      <Flex
        flexdirection="column"
        alignitems="center"
        className="container-empty-screen pt-2"
      >
        <div className="inner-container-empty-screen">
          <Image
            src="/images/index-chat-empty-screen.png"
            width={202}
            height={202}
            alt="Illustration of trees"
          />

          <Text
            size="xl"
            className={`${Freizeit.className} text`}
            fontWeight={700}
          >
            Your responses will align with {contextMessage}
          </Text>
        </div>
        <div className="example-messages-empty-screen">
          {indexIds &&
            indexIds.length > 0 &&
            defaultQuestions?.map((message, i) => (
              <ExampleMessageBox
                key={i}
                message={message}
                setInput={setInput}
              />
            ))}
        </div>
      </Flex>
    )
>>>>>>> f533946e
  );
}

const ExampleMessageBox = ({
  message,
  setInput,
}: {
  message: string;
  setInput: (input: string) => void;
}) => (
  <button
    onClick={() => setInput(message)}
    className="example-message-box-empty-screen"
  >
    <Text className="truncate-text" fontWeight={500}>
      {message}
    </Text>
  </button>
);<|MERGE_RESOLUTION|>--- conflicted
+++ resolved
@@ -6,43 +6,10 @@
 export function EmptyScreen({
   setInput,
   contextMessage,
+  indexIds,
   defaultQuestions,
 }: {
   setInput: (input: string) => void;
-<<<<<<< HEAD
-  contextMessage: string;
-  defaultQuestions?: string[];
-}) {
-  return (
-    <Flex
-      flexdirection="column"
-      alignitems="center"
-      className="container-empty-screen pt-2"
-    >
-      <div className="inner-container-empty-screen">
-        <Image
-          src="/images/index-chat-empty-screen.png"
-          width={202}
-          height={202}
-          alt="Illustration of trees"
-        />
-        <Text
-          size="xl"
-          className={`${Freizeit.className} text`}
-          fontWeight={700}
-        >
-          Your responses will align with {contextMessage}
-        </Text>
-      </div>
-      <div className="example-messages-empty-screen">
-        {defaultQuestions &&
-          defaultQuestions.length > 0 &&
-          defaultQuestions?.map((message, i) => (
-            <ExampleMessageBox key={i} message={message} setInput={setInput} />
-          ))}
-      </div>
-    </Flex>
-=======
   contextMessage?: string;
   indexIds?: string[];
   defaultQuestions?: string[];
@@ -83,7 +50,6 @@
         </div>
       </Flex>
     )
->>>>>>> f533946e
   );
 }
 
