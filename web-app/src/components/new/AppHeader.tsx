--- conflicted
+++ resolved
@@ -34,13 +34,9 @@
   }, [query]);
 
   return (
-<<<<<<< HEAD
-    <header className="py-8 px-4">
-=======
     <header
       className={`absolute  top-0 right-0 left-0 z-20 px-4 py-4 md:py-8 ${isMenuOpen ? "bg-mainDark" : ""}`}
     >
->>>>>>> 04766f42
       <div className="container mx-auto flex justify-between items-center">
         <Image
           width={192}
@@ -51,7 +47,7 @@
         <div className="hidden md:flex gap-24 items-center">
           <ul className="flex gap-12 text-white text-sm">
             <li>
-              <a href="#" className="hover:underline">
+              <a href="https://index.network" className="hover:underline">
                 HOME
               </a>
             </li>
