--- conflicted
+++ resolved
@@ -11,17 +11,10 @@
               Composable <br /> Discovery Protocol
             </h2>
             <p className="md:w-[75%] md:text-lg">
-<<<<<<< HEAD
-              The discovery protocol of Index allows users to query multiple
-              indexes together. This enables users to have an integrated
-              discovery experience, ensuring responses are both personalized and
-              trusted.
-=======
               The discovery protocol of Index allows users to query
               multiple indexes together. This enables users to have an
               integrated discovery experience, ensuring responses are both
               personalized and trusted.
->>>>>>> 7b900258
             </p>
             <a
               className="text-secondary"
