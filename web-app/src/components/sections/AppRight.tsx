import { Tabs } from "@/components/base/Tabs";
import TabPane from "@/components/base/Tabs/TabPane";
import { useApp } from "@/context/AppContext";
import { useRouteParams } from "@/hooks/useRouteParams";
import cc from "classcat";
import Button from "components/base/Button";
import IconClose from "components/base/Icon/IconClose";
import Col from "components/layout/base/Grid/Col";
import Flex from "components/layout/base/Grid/Flex";
import FlexRow from "components/layout/base/Grid/FlexRow";
<<<<<<< HEAD
import Soon from "components/site/indexes/Soon";
import ConversationHistory from "./History";
=======
import { useRouter } from "next/navigation";
import ConversationHistory from "./History";
import NewChatButton from "./NewChatButton";
>>>>>>> 2e39fabb

const AppRight = () => {
  const {
    conversations,
    setRightSidebarOpen,
    rightSidebarOpen,
    rightTabKey,
    setRightTabKey,
    setViewedConversation,
    viewedConversation,
  } = useApp();

  const { isConversation } = useRouteParams();

  const router = useRouter();

  const handleRightTabChange = (tabKey: string) => {
    setRightTabKey(tabKey);
  };

  const handleStartChat = () => {
    setViewedConversation(undefined);
    router.push(`/${viewedConversation?.sources[0]}`);
  };

  return (
    <Col
      className={cc([
        "sidebar-right",
        rightSidebarOpen ? "sidebar-open" : "sidebar-closed",
      ])}
    >
      <Flex
        alignitems={"left"}
        className={"navbar-sidebar-handlers idxflex-grow-1 ml-6 mt-6"}
      >
        <Button
          onClick={() => setRightSidebarOpen(false)}
          iconButton
          theme="clear"
        >
          <IconClose width={32} />
        </Button>
      </Flex>
      <Flex
        className={"idxflex-grow-1 pl-6"}
        flexdirection={"column"}
        style={{
          position: "relative",
        }}
      >
        {isConversation && (
          <div
            style={{
              marginBottom: "12px",
            }}
          >
            <NewChatButton onClick={handleStartChat} />
          </div>
        )}
        <FlexRow
          wrap={false}
          className={"idxflex-grow-1"}
          style={{
            width: "100%",
            overflow: "scroll",
            maxHeight: "calc(100dvh - 144px)",
            marginTop: "12px",
          }}
        >
          <Tabs
            headerType="sticky"
            activeKey={rightTabKey}
            onTabChange={handleRightTabChange}
          >
            <TabPane enabled={true} tabKey={"history"} title={`History`}>
              <ConversationHistory items={conversations} />
            </TabPane>
            <></>
            {/* <TabPane enabled={true} tabKey={"discover"} title={`Discovery`}>
              <div
                style={{
                  marginTop: "48px",
                }}
              >
                <Soon section={"chat_history"}></Soon>
              </div>
            </TabPane> */}
          </Tabs>
        </FlexRow>
      </Flex>
    </Col>
  );
};

export default AppRight;<|MERGE_RESOLUTION|>--- conflicted
+++ resolved
@@ -8,14 +8,9 @@
 import Col from "components/layout/base/Grid/Col";
 import Flex from "components/layout/base/Grid/Flex";
 import FlexRow from "components/layout/base/Grid/FlexRow";
-<<<<<<< HEAD
-import Soon from "components/site/indexes/Soon";
-import ConversationHistory from "./History";
-=======
 import { useRouter } from "next/navigation";
 import ConversationHistory from "./History";
 import NewChatButton from "./NewChatButton";
->>>>>>> 2e39fabb
 
 const AppRight = () => {
   const {
