import { Tabs } from "@/components/base/Tabs";
import TabPane from "@/components/base/Tabs/TabPane";
import Col from "@/components/layout/base/Grid/Col";
import FlexRow from "@/components/layout/base/Grid/FlexRow";
import { useCallback, useEffect, useState } from "react";
import { selectIndex } from "@/store/slices/indexSlice";
import { useAppSelector } from "@/store/store";
import AccessControlTab from "./AccessControlTab";
import ChatTab from "./ChatTab";
import IndexItemsTab from "./IndexItemsTab";
import IndexSettingsTab from "./SettingsTab";

enum TabKey {
  Chat = "chat",
  Index = "index",
  // Creators = "creators",
  AccessControl = "access_control",
  Settings = "settings",
}

const TAB_TITLES = {
  [TabKey.Chat]: "Chat",
  [TabKey.Index]: "Index",
  // [TabKey.Creators]: "Creators",
  [TabKey.AccessControl]: "Access Control",
  [TabKey.Settings]: "Developers",
};

export default function TabContainer() {
  const [tabKey, setTabKey] = useState<string>(TabKey.Chat);
  const { id, items, loading } = useAppSelector(selectIndex);

  useEffect(() => {
<<<<<<< HEAD
    if (!viewedIndex) return;
=======
    if (!items) return;
>>>>>>> f533946e

    if (loading) {
      return;
    }

    if (items.data && items.data.length === 0) {
      setTabKey(TabKey.Index);
    } else {
      setTabKey(TabKey.Chat);
    }
  }, [items, loading]);

  const renderTabContent = useCallback(() => {
    switch (tabKey) {
      case TabKey.Chat:
        return <ChatTab />;
      case TabKey.Index:
        return <IndexItemsTab />;
      case TabKey.AccessControl:
        return <AccessControlTab />;
      case TabKey.Settings:
        return <IndexSettingsTab />;
      default:
        return <ChatTab />;
    }
  }, [tabKey]);

  return (
    <div
      style={{
        flex: 1,
        display: "flex",
        height: "100%",
        flexDirection: "column",
      }}
    >
      <FlexRow>
        <Col className="idxflex-grow-1 mt-3">
          {!loading && (
            <Tabs activeKey={tabKey} onTabChange={setTabKey}>
              {Object.values(TabKey).map((key) => (
                <TabPane
                  key={key}
                  enabled={true}
                  hidden={false}
                  tabKey={key}
                  title={TAB_TITLES[key]}
                />
              ))}
            </Tabs>
          )}
        </Col>
      </FlexRow>
      <FlexRow>
        <div
          style={{
            flex: 1,
          }}
        >
          {renderTabContent()}
        </div>
      </FlexRow>
    </div>
  );
}<|MERGE_RESOLUTION|>--- conflicted
+++ resolved
@@ -31,11 +31,7 @@
   const { id, items, loading } = useAppSelector(selectIndex);
 
   useEffect(() => {
-<<<<<<< HEAD
-    if (!viewedIndex) return;
-=======
     if (!items) return;
->>>>>>> f533946e
 
     if (loading) {
       return;
