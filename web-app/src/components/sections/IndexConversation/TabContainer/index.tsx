--- conflicted
+++ resolved
@@ -51,16 +51,11 @@
   }, [viewedIndex]);
 
   useEffect(() => {
-<<<<<<< HEAD
-    if (!viewedIndex || !viewedIndex.id) return;
-    fetchDataForNewRoute(viewedIndex.id);
-  }, [fetchDataForNewRoute]);
-=======
     if (!id) return;
 
     fetchDataForNewRoute(id);
   }, [id, fetchDataForNewRoute]);
->>>>>>> 14567ee6
+
 
   const renderTabContent = useCallback(() => {
     switch (tabKey) {
