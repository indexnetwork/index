--- conflicted
+++ resolved
@@ -122,11 +122,7 @@
     return `indexes`;
   };
 
-<<<<<<< HEAD
-  const apiUrl = `https://index.network/api${API_ENDPOINTS.CHAT_STREAM}`;
-=======
   const apiUrl = `${process.env.NEXT_PUBLIC_API_URL}/${API_ENDPOINTS.CHAT_STREAM}`;
->>>>>>> 468cd215
   const initialMessages: Message[] = [];
   const {
     messages,
