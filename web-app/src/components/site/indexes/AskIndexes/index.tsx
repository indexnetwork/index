--- conflicted
+++ resolved
@@ -96,20 +96,15 @@
 
         setMessages((prevMessages) => [...prevMessages, newMessage]);
         let currentConv = viewedConversation;
-        let isNew = false;
         if (!currentConv) {
           const response = await api!.createConversation({
             sources: [id],
             summary: message,
           });
-<<<<<<< HEAD
-          isNew = true;
-=======
 
           currentConv = response;
 
           setConversations([response, ...conversations]);
->>>>>>> 2e39fabb
         }
         if (!currentConv) return;
         const messageResp = await api!.sendMessage(currentConv.id, {
@@ -118,15 +113,8 @@
         });
         currentConv.messages = [messageResp];
         setViewedConversation(currentConv);
-<<<<<<< HEAD
-        scrollToBottom();
-        if (isNew) {
-          router.push(`/conversation/${currentConv.id}`);
-        }
-=======
 
         router.push(`/conversation/${currentConv.id}`);
->>>>>>> 2e39fabb
       } catch (error) {
         console.error("Error sending message", error);
       }
@@ -139,11 +127,6 @@
       if (!viewedConversation) return;
       if (!apiReady || isLoading) return;
       try {
-<<<<<<< HEAD
-        const messageResp = await api!.updateMessage(
-          viewedConversation.id,
-          messageId,
-=======
         const lastUserMessage = messages.findLast((m) => m.role === "user");
         if (!lastUserMessage) return;
 
@@ -159,20 +142,13 @@
         const messageResp = await api!.updateMessage(
           viewedConversation.id,
           lastUserMessage.id,
->>>>>>> 2e39fabb
           {
             content: message,
             role: "user",
           },
           true,
         );
-<<<<<<< HEAD
-        viewedConversation.messages = viewedConversation.messages.map((m) =>
-          m.id === messageId ? messageResp : m,
-        );
-=======
         viewedConversation.messages.push(messageResp);
->>>>>>> 2e39fabb
         setViewedConversation(viewedConversation);
       } catch (e) {
         console.error("Error sending message", e);
@@ -187,10 +163,7 @@
 
   useEffect(() => {
     if (viewedConversation && viewedConversation.messages) {
-      setMessages(viewedConversation.messages.filter((m) => !!m.content));
-      setTimeout(() => {
-        scrollToBottom();
-      }, 10);
+      setMessages(viewedConversation.messages);
     } else {
       setMessages([]);
     }
@@ -301,7 +274,7 @@
   };
 
   const scrollToBottom = useCallback(() => {
-    bottomRef.current?.scrollIntoView({ behavior: "auto" });
+    bottomRef.current?.scrollIntoView({ behavior: "smooth" });
   }, [bottomRef]);
 
   useEffect(() => {
@@ -360,6 +333,7 @@
           role: "assistant",
           name: payload.data.name,
         };
+        console.log("New message", streamingMessage);
         return [...prevConversation, streamingMessage];
       }
 
