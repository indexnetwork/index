--- conflicted
+++ resolved
@@ -89,14 +89,10 @@
           role: "user",
           content: message,
         };
-<<<<<<< HEAD
 
         setMessages((prevMessages) => {
           [...prevMessages, newMessage];
         });
-=======
-        setMessages((prevMessages) => [...prevMessages, newMessage]);
->>>>>>> 26a136c6
 
         let currentConv = viewedConversation;
         if (!currentConv) {
@@ -104,10 +100,7 @@
             sources: [
               "did:pkh:eip155:1:0x1b9Aceb609a62bae0c0a9682A9268138Faff4F5f",
             ],
-<<<<<<< HEAD
             summary: `User says: ${message}`,
-=======
->>>>>>> 26a136c6
           });
         }
         const messageResp = await api!.sendMessage(currentConv.id, {
