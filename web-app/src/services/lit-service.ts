import { ethers } from "ethers";
import { LitContracts } from "@lit-protocol/contracts-sdk";
import { DID } from "dids";
import * as LitJsSdk from "@lit-protocol/lit-node-client";
import { randomBytes, randomString } from "@stablelib/random";
import { Cacao } from "@didtools/cacao";
import { getResolver } from "key-did-resolver";
import { createDIDCacao, DIDSession } from "did-session";
import { Ed25519Provider } from "key-did-provider-ed25519";
import { CID } from "multiformats/cid";
import { appConfig } from "../config";

const checkAndSignAuthMessage = async () =>
  JSON.parse(localStorage.getItem("authSig")!);

class LitService {
  async mintPKP() {
    const litContracts = new LitContracts();
    await litContracts.connect();

    const signerFunctionV0 = CID.parse(appConfig.defaultCID).toV0().toString();
    const acid = litContracts.utils.getBytesFromMultihash(signerFunctionV0);

<<<<<<< HEAD
    /* eslint-disable */
    const mint =
      (await litContracts.pkpHelperContract.write.mintNextAndAddAuthMethods(
=======
    const mintCost = await litContracts.pkpNftContract.read.mintCost();
    const mint = (await litContracts.pkpHelperContract.write.mintNextAndAddAuthMethods(
>>>>>>> 18329eef
        2,
        [2],
        [acid],
        ["0x"],
        [[BigInt(1)]],
        false,
        false,
        {
          value: mintCost,
        },
      )) as any;
    const wait = await mint.wait();

    /* eslint-disable */
    const tokenIdFromEvent = wait?.logs
      ? wait.logs[0].topics[1]
      : wait?.logs[0].topics[1];
    const tokenIdNumber = BigInt(tokenIdFromEvent).toString();
    const pkpPublicKey =
    await litContracts.pkpNftContract.read.getPubkey(tokenIdFromEvent);

    /*
    const authMethods = await litContracts.pkpPermissionsContract.read.getPermittedAuthMethods(tokenIdFromEvent );

    console.log("lit.authMethods", authMethods[0])
    const scopes = await litContracts.pkpPermissionsContract.read.getPermittedAuthMethodScopes(
        tokenIdFromEvent,
        authMethods[0].authMethodType,
        authMethods[0].id,
        3
    );
    console.log("lit.scopes", scopes)
     */

    console.log(
      `superlog, PKP public key is ${pkpPublicKey} and Token ID is ${tokenIdFromEvent} and Token ID number is ${tokenIdNumber}`,
    );

    return {
      tokenIdFromEvent,
      tokenIdNumber,
      pkpPublicKey,
    };
  }


  async getPKPSession(pkpPublicKey: string, collabAction: string) {
    const existingSessionStr = localStorage.getItem(`pkp_${pkpPublicKey}`);
    if (existingSessionStr) {
      const es = JSON.parse(existingSessionStr);
      if (
        es.isPermittedAddress ||
        (es.isCreator && es.collabAction === collabAction)
      ) {
        const existing = await DIDSession.fromSession(es.session);
        await existing.did.authenticate();
        es.session = existing;
        return es;
      }
    }

    const keySeed = randomBytes(32);
    const provider = new Ed25519Provider(keySeed);
    // @ts-ignore
    const didKey = new DID({ provider, resolver: getResolver() });
    await didKey.authenticate();

    const litNodeClient = new LitJsSdk.LitNodeClient({
      litNetwork: "cayenne",
    });
    await litNodeClient.connect();
    const authSig = await checkAndSignAuthMessage();
    if (!authSig) {
      return false;
    }

    const resp = (await litNodeClient.executeJs({
      ipfsId: collabAction,
      authSig,
      jsParams: {
        authSig,
        chain: "ethereum",
        publicKey: pkpPublicKey,
        didKey: didKey.id,
        nonce: randomString(10),
        domain: window.location.host,
        sigName: "sig1",
      },
    })) as any;
    // @ts-ignore
    const { error } = resp.response; // TODO Handle.
    if (error) {
      return { isCreator: false, isPermittedAddress: false, collabAction };
    }
    // @ts-ignore
    const { isCreator, isPermittedAddress, siweMessage } = JSON.parse(
      resp.response.context,
    );

    if (isCreator || isPermittedAddress) {
      const signature = resp.signatures.sig1;
      siweMessage.signature = ethers.Signature.from({
        r: `0x${signature.r}`,
        s: `0x${signature.s}`,
        v: signature.recid,
      }).serialized;
      const cacao = Cacao.fromSiweMessage(siweMessage);
      const did = await createDIDCacao(didKey, cacao);
      const session = new DIDSession({ cacao, keySeed, did });
      localStorage.setItem(
        `pkp_${pkpPublicKey}`,
        JSON.stringify({
          isCreator,
          isPermittedAddress,
          collabAction,
          session: session.serialize(),
        }),
      );
      return {
        session,
        isCreator,
        isPermittedAddress,
        collabAction,
      };
    }
    return {
      isCreator,
      isPermittedAddress,
    };
  }
}
const litService = new LitService();
export default litService;<|MERGE_RESOLUTION|>--- conflicted
+++ resolved
@@ -21,14 +21,8 @@
     const signerFunctionV0 = CID.parse(appConfig.defaultCID).toV0().toString();
     const acid = litContracts.utils.getBytesFromMultihash(signerFunctionV0);
 
-<<<<<<< HEAD
-    /* eslint-disable */
-    const mint =
-      (await litContracts.pkpHelperContract.write.mintNextAndAddAuthMethods(
-=======
     const mintCost = await litContracts.pkpNftContract.read.mintCost();
     const mint = (await litContracts.pkpHelperContract.write.mintNextAndAddAuthMethods(
->>>>>>> 18329eef
         2,
         [2],
         [acid],
