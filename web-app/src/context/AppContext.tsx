import { useApi } from "@/context/APIContext";
import { useAuth } from "@/context/AuthContext";
import { useRouteParams } from "@/hooks/useRouteParams";
import { INDEX_CREATED, trackEvent } from "@/services/tracker";
import { fetchConversation, fetchIndex } from "@/store/api";
import { fetchDID } from "@/store/slices/didSlice";
import { useAppDispatch } from "@/store/store";
import { CancelTokenSource } from "axios";
import { useRouter } from "next/navigation";
import {
  ReactNode,
  createContext,
  useCallback,
  useContext,
  useEffect,
  useMemo,
  useRef,
  useState,
} from "react";
import toast from "react-hot-toast";
import {
  AccessControlCondition,
  Conversation,
  Indexes,
  Users,
} from "types/entity";
import { DEFAULT_CREATE_INDEX_TITLE } from "utils/constants";

type AppContextProviderProps = {
  children: ReactNode;
};

export enum IndexListTabKey {
  ALL = "all",
  OWNED = "owned",
  STARRED = "starred",
}

export interface AppContextValue {
  indexes: Indexes[];
  leftSectionIndexes: Indexes[];
  loading: boolean;
  setIndexes: (indexes: Indexes[]) => void;
  fetchIndexes: (did: string) => void;
  setCreateModalVisible: (visible: boolean) => void;
  setTransactionApprovalWaiting: (visible: boolean) => void;
  leftTabKey: IndexListTabKey;
  setLeftTabKey: (key: IndexListTabKey) => void;
  rightTabKey: string;
  setRightTabKey: (key: string) => void;
  leftSidebarOpen: boolean;
  setLeftSidebarOpen: (visible: boolean) => void;
  rightSidebarOpen: boolean;
  setRightSidebarOpen: (visible: boolean) => void;
  editProfileModalVisible: boolean;
  setEditProfileModalVisible: (visible: boolean) => void;
  updateIndex: (index: Indexes) => void;
  updateUserIndexState: (index: Indexes, value: boolean) => void;
  viewedProfile: Users | undefined;
  setViewedProfile: (profile: Users | undefined) => void;
  userProfile: Users | undefined;
  setUserProfile: (profile: Users | undefined) => void;
  viewedIndex: Indexes | undefined;
  setViewedIndex: (index: Indexes | undefined) => void;
  viewedConversation: Conversation | undefined;
  setViewedConversation: (conversation: Conversation | undefined) => void;
  conversations: Conversation[] | [];
  setConversations: (conversations: Conversation[] | []) => void;
  fetchProfile: (did: string) => void;
  fetchIndexWithCreator: (
    indexId: string,
    {
      cancelSource,
    }: {
      cancelSource?: CancelTokenSource;
    },
  ) => Promise<void>;
  handleCreate: (title: string) => Promise<void>;
  handleCreatePublic: (title: string) => Promise<void>;
  handleTransactionCancel: () => void;
  transactionApprovalWaiting: boolean;
  createModalVisible: boolean;
  createConditions: (conditions: AccessControlCondition[]) => Promise<void>;
  deleteConversation: (cID: string) => void;
}

export const AppContext = createContext<AppContextValue>({} as AppContextValue);

export const AppContextProvider = ({ children }: AppContextProviderProps) => {
  const {
    id,
    conversationId,
    path,
    isLanding,
    isDID,
    isIndex,
    isConversation,
  } = useRouteParams();
  const { api, ready: apiReady } = useApi();
  const { session } = useAuth();
  const router = useRouter();
  const dispatch = useAppDispatch();

  const [indexes, setIndexes] = useState<Indexes[]>([]);
  const [viewedIndex, setViewedIndex] = useState<Indexes | undefined>();
  const [viewedConversation, setViewedConversation] = useState<
    Conversation | undefined
  >();
  const [conversations, setConversations] = useState<Conversation[] | []>(
    [] as Conversation[],
  );
  const [viewedProfile, setViewedProfile] = useState<Users | undefined>();
  const [userProfile, setUserProfile] = useState<Users | undefined>();
  const [createModalVisible, setCreateModalVisible] = useState(false);
  const [editProfileModalVisible, setEditProfileModalVisible] = useState(false);
  const [transactionApprovalWaiting, setTransactionApprovalWaiting] =
    useState(false);
  const [leftSidebarOpen, setLeftSidebarOpen] = useState(false);
  const [rightSidebarOpen, setRightSidebarOpen] = useState(false);
  const [rightTabKey, setRightTabKey] = useState<string>("history");
  const [leftTabKey, setLeftTabKey] = useState<IndexListTabKey>(
    IndexListTabKey.ALL,
  );
  const [loading, setLoading] = useState(false);

  const isFetchingRef = useRef(false);
  const isFetchingConversationRef = useRef(false);
  const isFetchingDIDRef = useRef(false);

  // useEffect(() => {
  //   if (isConversation && conversationId) {
  //     console.log("fetching conversation", conversationId);
  //     fetchConversation(conversationId);
  //   }
  // }, [isConversation, apiReady]);

  // useEffect(() => {
  //   console.log("setting app view", { isConversation, viewedConversation });
  //   if (isConversation && viewedConversation) {
  //     const source = viewedConversation.sources[0];
  //     const discoveryType = source.includes("did:")
  //       ? DiscoveryType.DID
  //       : DiscoveryType.INDEX;
  //     console.log("setting conversation view", source, discoveryType);
  //     setView({
  //       name: "conversation",
  //       id: viewedConversation.id,
  //       discoveryType,
  //     });

  //     if (discoveryType === DiscoveryType.INDEX) {
  //       fetchIndex(source, {}).then((index) => {
  //         console.log("setting viewed index", index);
  //         setViewedIndex(index);
  //       });
  //     }
  //   }

  //   if (id) {
  //     console.log("setting default view");
  //     setView({
  //       name: "default",
  //       id,
  //       discoveryType: isDID ? DiscoveryType.DID : DiscoveryType.INDEX,
  //     });
  //     setViewedConversation(undefined);
  //   }
  // }, [id, conversationId, isConversation, isDID, viewedConversation]);
  //

  const fetchAndStoreConversation = useCallback(async () => {
    try {
      if (!apiReady || !conversationId || !api) return;
      if (isFetchingConversationRef.current) return;

      isFetchingConversationRef.current = true;

      await dispatch(fetchConversation({ cID: conversationId, api })).unwrap();

      isFetchingConversationRef.current = false;
    } catch (error) {
      console.error("Error fetching conversation:", error);
    }
  }, [dispatch, apiReady, api, conversationId]);

  const fetchAndStoreIndex = useCallback(
    async (indexID: string) => {
      try {
        if (!apiReady || !api || !indexID) return;
        if (isFetchingRef.current) return;

        isFetchingRef.current = true;

        await dispatch(fetchIndex({ indexID, api })).unwrap();

        isFetchingRef.current = false;
      } catch (error) {
        console.error("Error fetching index:", error);
      }
    },
    [dispatch, apiReady, api],
  );

  const fetchAndStoreDID = useCallback(
    async (didID: string) => {
      try {
        if (!apiReady || !api || !didID) return;
        if (isFetchingDIDRef.current) return;

        isFetchingDIDRef.current = true;

        await dispatch(fetchDID({ didID, api })).unwrap();

        isFetchingDIDRef.current = false;
      } catch (error) {
        console.error("Error fetching DID:", error);
      }
    },
    [dispatch, apiReady, api],
  );

  useEffect(() => {
    if (isLanding || !apiReady) return;

    if (isConversation) {
      console.log("fetching conversation");
      fetchAndStoreConversation();
    }

    if (isIndex && id) {
      console.log("fetching index", id);
      fetchAndStoreIndex(id);
    }

    if (isDID && id) {
      console.log("fetching DID", id);
      fetchAndStoreDID(id);
    }
  }, [path, apiReady, isLanding, isConversation, fetchAndStoreConversation]);

  const leftSectionIndexes = useMemo(() => {
    if (leftTabKey === IndexListTabKey.ALL) {
      return indexes;
    }
    if (leftTabKey === IndexListTabKey.OWNED) {
      return indexes.filter((i) => i.did.owned);
    }
    if (leftTabKey === IndexListTabKey.STARRED) {
      return indexes.filter((i) => i.did.starred);
    }
    return [];
  }, [indexes, leftTabKey]);

  const deleteConversation = useCallback(
    async (cID: string) => {
      if (!apiReady) return;
      try {
        setConversations((cs) => cs.filter((c) => c.id !== cID));
        await api!.deleteConversation(cID);
        toast.success("Conversation deleted");
      } catch (error) {
        console.error("Error deleting conversation", error);
        toast.error("Error deleting conversation, please refresh the page");
      }
    },
    [apiReady, api],
  );

  const fetchIndexes = useCallback(
    async (did: string): Promise<void> => {
      console.log("fetching indexes");
      if (!apiReady) return;
      try {
        const fetchedIndexes = await api!.getAllIndexes(did);

        setIndexes(fetchedIndexes);
      } catch (error) {
        console.error("Error fetching indexes", error);
        toast.error("Error fetching indexes, please refresh the page");
      }
    },
    [apiReady, api],
  );

<<<<<<< HEAD
  const fetchIndex = useCallback(
    async (
      indexId: string,
      {
        cancelSource,
      }: {
        cancelSource?: CancelTokenSource;
      },
    ): Promise<any> => {
      try {
        if (!apiReady || !indexId) {
          return;
        }

        // if (viewedIndex?.id === id) return;
        if (isFetchingRef.current) return;

        isFetchingRef.current = true;

        const index = await api!.getIndex(indexId, { cancelSource });
        setViewedIndex(index);

        isFetchingRef.current = false;
        return index;
      } catch (error) {
        if (!cancelSource) {
          console.error("Error fetching index", error);
          toast.error("Error fetching index, please refresh the page");
        }
      }
    },
    [isIndex, apiReady, api],
  );

  const fetchConversation = useCallback(
    async (cID: string): Promise<any> => {
      try {
        console.log(`cID: ${cID}`);
        if (!apiReady || !isConversation || !cID) return;

        const conversation = await api!.getConversation(cID);
        setViewedConversation(conversation);

        return conversation;
      } catch (error) {
        console.error("Error fetching index", error);
        // toast.error("Error fetching index, please refresh the page");
      }
    },
    [isConversation, apiReady, api],
  );
=======
  // const fetchIndex = useCallback(
  //   async (
  //     indexId: string,
  //     {
  //       cancelSource,
  //     }: {
  //       cancelSource?: CancelTokenSource;
  //     },
  //   ): Promise<any> => {
  //     try {
  //       if (!apiReady || !indexId) {
  //         return;
  //       }

  //       // if (viewedIndex?.id === id) return;
  //       if (isFetchingRef.current) return;

  //       isFetchingRef.current = true;

  //       const index = await api!.getIndex(indexId, { cancelSource });
  //       setViewedIndex(index);

  //       isFetchingRef.current = false;
  //       return index;
  //     } catch (error) {
  //       console.error("Error fetching index", error);
  //       toast.error("Error fetching index, please refresh the page");
  //     }
  //   },
  //   [isIndex, apiReady, api],
  // );

  // const fetchConversation = useCallback(
  //   async (cID: string): Promise<any> => {
  //     try {
  //       if (!apiReady || !isConversation || !cID) return;
  //       // if (viewedIndex?.id === id) return;
  //       console.log(`conversation8878:`, cID);
  //       if (isFetchingConversationRef.current) return;

  //       isFetchingConversationRef.current = true;

  //       const conversation = await api!.getConversation(cID);
  //       console.log(`conversation888:`, conversation);
  //       setViewedConversation(conversation);
  //       isFetchingConversationRef.current = false;
  //       return conversation;
  //     } catch (error) {
  //       console.error("Error fetching index", error);
  //       toast.error("Error fetching index, please refresh the page");
  //     }
  //   },
  //   [isConversation, apiReady, api],
  // );
>>>>>>> 87d2b593

  const fetchIndexWithCreator = useCallback(
    async (
      indexId: string,
      {
        cancelSource,
      }: {
        cancelSource?: CancelTokenSource;
      },
    ): Promise<void> => {
      try {
        if (!apiReady) return;
        if (!viewedIndex?.roles.owner) {
          const indexWithIsOwner = await api!.getIndexWithIsCreator(indexId, {
            cancelSource,
          });
          setViewedIndex(indexWithIsOwner);
        }
      } catch (error) {
        console.error("Error fetching index", error);
      }
    },
    [apiReady, api],
  );

  const handleTransactionCancel = useCallback(() => {
    setTransactionApprovalWaiting(false);
  }, []);

  const handleCreate = useCallback(
    async (title: string = DEFAULT_CREATE_INDEX_TITLE) => {
      setCreateModalVisible(false);
      setTransactionApprovalWaiting(true);
      try {
        if (!apiReady) return;

        const doc = await api!.createIndex(title);
        if (!doc) {
          throw new Error("API didn't return a doc");
        }
        setIndexes((prevIndexes) => [doc, ...prevIndexes]);
        toast.success("Index created successfully");
        router.push(`/${doc.id}`);
      } catch (err: any) {
        let message = "";
        if (err?.code === -32603) {
          message = ": Not enough balance";
        }
        if (err?.code === "ACTION_REJECTED") {
          message = ": Action rejected";
        }
        console.error("Couldn't create index", err.code);
        toast.error(`Couldn't create index${message}`);
        trackEvent(INDEX_CREATED);
      } finally {
        setTransactionApprovalWaiting(false);
      }
    },
    [apiReady, router],
  );

  const handleCreatePublic = useCallback(
    async (title: string = DEFAULT_CREATE_INDEX_TITLE) => {
      setTransactionApprovalWaiting(true);
      try {
        if (!apiReady) return;

        api?.setSessionToken(
          "eyJzZXNzaW9uS2V5U2VlZCI6IkM4YjB0SzJBTHNBOWRkLzVSV2tEUGE0ZEpOS3NKR3VyL2UzVXNxRElXU0E9IiwiY2FjYW8iOnsiaCI6eyJ0IjoiZWlwNDM2MSJ9LCJwIjp7ImRvbWFpbiI6ImxvY2FsaG9zdDozMDAwIiwiaWF0IjoiMjAyNC0wNS0yM1QwODoxMToyNC4yMjhaIiwiaXNzIjoiZGlkOnBraDplaXAxNTU6MToweEIxZEI4MTQ3YzZiNWRFMTVENzYyNTY2QzgzYTBjNmJlODc0ODFBN2UiLCJhdWQiOiJkaWQ6a2V5Ono2TWtnSE1VcW9KTDZpVWlSa1pDWXl4eTJZeFFkaEplVFpvckR4QXJhQlRIdTFnVCIsInZlcnNpb24iOiIxIiwibm9uY2UiOiJyUzZuMkoyNjZMIiwiZXhwIjoiMjAyNC0wNi0xN1QwODoxMToyNC4yMjhaIiwic3RhdGVtZW50IjoiR2l2ZSB0aGlzIGFwcGxpY2F0aW9uIGFjY2VzcyB0byBzb21lIG9mIHlvdXIgZGF0YSBvbiBDZXJhbWljIiwicmVzb3VyY2VzIjpbImNlcmFtaWM6Ly8qIl19LCJzIjp7InQiOiJlaXAxOTEiLCJzIjoiMHg1NzkyMmMwMjcwZTcxNmYwMTAwOWNjNzQ1MjM0MzdkMzBhZGM2NzM2NDY3MjAxNTg5NWU2YmRiZGRiNDBlNzc1NDQ4OTU5NmVmYzNhNjhkMGJjZTI0Y2EzYjg1OGFlNzFjODFkZWI2OTZmYjAzN2Q0Y2E5OGIzMjhlNWU3N2ZhZTFiIn19fQ",
        );
        const doc = await api!.createIndex(title);
        if (!doc) {
          throw new Error("API didn't return a doc");
        }
        setIndexes((prevIndexes) => [doc, ...prevIndexes]);
        toast.success("Index created successfully");
        router.push(`/${doc.id}`);
      } catch (err: any) {
        let message = "";
        if (err?.code === -32603) {
          message = ": Not enough balance";
        }
        if (err?.code === "ACTION_REJECTED") {
          message = ": Action rejected";
        }
        console.error("Couldn't create index", err);
        toast.error(`Couldn't create index${message}`);
      } finally {
        setTransactionApprovalWaiting(false);
      }
    },
    [apiReady, router],
  );

  const updateIndex = useCallback(
    (index: Indexes) => {
      const updatedIndexes = indexes.map((i) => {
        if (i.id === index.id) {
          return index;
        }
        return i;
      });

      setIndexes(updatedIndexes);
    },
    [indexes],
  );

  const updateUserIndexState = useCallback(
    (index: Indexes, value: boolean) => {
      setIndexes((prevIndexes) => {
        if (value) {
          return [...prevIndexes, index];
        }
        return prevIndexes.filter((i) => i.id !== index.id);
      });
    },
    [setIndexes],
  );

  const fetchProfile = useCallback(
    async (did: string) => {
      try {
        if (!apiReady) return;
        const profile = await api!.getProfile(did);
        return profile;
      } catch (error) {
        console.error("Error fetching profile", error);
        toast.error("Error fetching profile, please refresh the page");
      }
    },
    [apiReady, api],
  );

  const handleUserProfile = useCallback(async () => {
    if (session) {
      const profile = await fetchProfile(session.id);
      setUserProfile(profile);
    }
  }, [fetchProfile, session]);

  useEffect(() => {
    handleUserProfile();
  }, [handleUserProfile]);

<<<<<<< HEAD
  const handleUserProfileChange = useCallback(async () => {
    if (isLanding) return;
    if (viewedProfile && isIndex) return;
    // if (viewedProfile && isConversation) return;
    // if (!id) return;

    let targetDID;
    if (id && isIndex && !viewedProfile) {
      if (viewedIndex) {
        targetDID = viewedIndex?.controllerDID?.id;
      } else {
        fetchIndex(id, {}).then((index) => {
          if (index) {
            targetDID = index?.controllerDID?.id;
          }
        });
      }
    }

    if (isConversation) {
      if (viewedConversation && conversationId === viewedConversation.id) {
        targetDID = viewedConversation?.controllerDID?.id;
      } else {
        if (!conversationId) return;
        fetchConversation(conversationId).then((conversation: any) => {
          if (conversation) {
            targetDID = conversation?.controllerDID?.id;
          }
        });
      }
    }

    if (isDID) {
      setViewedConversation(undefined);
      targetDID = id;
    }

    if (targetDID && (!viewedProfile || targetDID !== viewedProfile.id)) {
      const profile = await fetchProfile(targetDID);
      console.log(`why fuck`, viewedProfile, targetDID, profile);
      setViewedProfile(profile);
    }
  }, [
    isLanding,
    isIndex,
    id,
    conversationId,
    fetchProfile,
    isDID,
    isConversation,
    session,
    viewedIndex,
    viewedConversation,
  ]); // eslint-disable-line

  useEffect(() => {
    handleUserProfileChange();
  }, [handleUserProfileChange]);
=======
  // const handleUserProfileChange = useCallback(async () => {
  //   if (isLanding) return;
  //   if (viewedProfile && isIndex) return;
  //   // if (!id) return;

  //   let targetDID;
  //   if (id && isIndex && !viewedProfile) {
  //     if (viewedIndex) {
  //       targetDID = viewedIndex?.controllerDID?.id;
  //     } else {
  //       if (!id) return;
  //       fetchIndex(id, {}).then((index) => {
  //         if (index) {
  //           targetDID = index?.controllerDID?.id;
  //         }
  //       });
  //     }
  //   }

  //   if (isConversation) {
  //     if (viewedConversation && conversationId === viewedConversation.id) {
  //       targetDID = viewedConversation?.controllerDID?.id;
  //     }
  //   }

  //   if (isDID) {
  //     setViewedConversation(undefined);
  //     targetDID = id;
  //   }

  //   if (targetDID && targetDID !== viewedProfile?.id) {
  //     const profile = await fetchProfile(targetDID);
  //     setViewedProfile(profile);
  //   }
  // }, [
  //   isLanding,
  //   isIndex,
  //   id,
  //   conversationId,
  //   fetchProfile,
  //   isDID,
  //   isConversation,
  //   session,
  //   viewedIndex,
  //   viewedConversation,
  // ]); // eslint-disable-line

  // useEffect(() => {
  //   handleUserProfileChange();
  // }, [handleUserProfileChange]);
>>>>>>> 87d2b593
  const createConditions = useCallback(
    async (conditions: AccessControlCondition[]) => {
      if (!apiReady || !viewedIndex || conditions.length === 0) return;

      const newAction = await api!.postLITAction(conditions);

      const updatedIndex = await api!.updateIndex(viewedIndex?.id, {
        signerFunction: newAction.cid,
      });

      setViewedIndex(updatedIndex);
    },
    [apiReady, viewedIndex],
  );

  useEffect(() => {
    if (session) {
      if (viewedProfile?.id === session.id) {
        setViewedProfile(userProfile);
      }
    }
  }, [viewedProfile?.id, userProfile, session, id]);

  const fetchConversations = useCallback(async () => {
    if (!apiReady) return;
    try {
      const response = await api!.listConversations();
      setConversations(response);
      console.log("listConversations", response);
    } catch (error) {
      console.error("Error sending message", error);
    }
  }, [id, api, apiReady]);

  useEffect(() => {
    if (viewedProfile && viewedProfile.id) {
      fetchIndexes(viewedProfile.id);
      fetchConversations();
    }
  }, [viewedProfile?.id, fetchIndexes, fetchConversations]);

  const contextValue: AppContextValue = {
    indexes,
    leftSectionIndexes,
    setIndexes,
    fetchIndexes,
    conversations,
    setConversations,
    setCreateModalVisible,
    createModalVisible,
    setTransactionApprovalWaiting,
    leftSidebarOpen,
    setLeftSidebarOpen,
    rightSidebarOpen,
    setRightSidebarOpen,
    setEditProfileModalVisible,
    rightTabKey,
    setRightTabKey,
    leftTabKey,
    setLeftTabKey,
    viewedProfile,
    setViewedProfile,
    userProfile,
    setUserProfile,
    viewedIndex,
    setViewedIndex,
    viewedConversation,
    setViewedConversation,
    updateUserIndexState,
    updateIndex,
    fetchProfile,
    fetchIndexWithCreator,
    handleCreate,
    loading,
    handleTransactionCancel,
    editProfileModalVisible,
    transactionApprovalWaiting,
    createConditions,
    handleCreatePublic,
    deleteConversation,
  };

  return (
    <AppContext.Provider value={contextValue}>{children}</AppContext.Provider>
  );
};

export const useApp = () => {
  const contextValue = useContext(AppContext);
  if (!contextValue) {
    throw new Error("useAppContext must be used within a AppContextProvider");
  }
  return contextValue;
};<|MERGE_RESOLUTION|>--- conflicted
+++ resolved
@@ -255,8 +255,8 @@
     async (cID: string) => {
       if (!apiReady) return;
       try {
+        await api!.deleteConversation(cID);
         setConversations((cs) => cs.filter((c) => c.id !== cID));
-        await api!.deleteConversation(cID);
         toast.success("Conversation deleted");
       } catch (error) {
         console.error("Error deleting conversation", error);
@@ -282,59 +282,6 @@
     [apiReady, api],
   );
 
-<<<<<<< HEAD
-  const fetchIndex = useCallback(
-    async (
-      indexId: string,
-      {
-        cancelSource,
-      }: {
-        cancelSource?: CancelTokenSource;
-      },
-    ): Promise<any> => {
-      try {
-        if (!apiReady || !indexId) {
-          return;
-        }
-
-        // if (viewedIndex?.id === id) return;
-        if (isFetchingRef.current) return;
-
-        isFetchingRef.current = true;
-
-        const index = await api!.getIndex(indexId, { cancelSource });
-        setViewedIndex(index);
-
-        isFetchingRef.current = false;
-        return index;
-      } catch (error) {
-        if (!cancelSource) {
-          console.error("Error fetching index", error);
-          toast.error("Error fetching index, please refresh the page");
-        }
-      }
-    },
-    [isIndex, apiReady, api],
-  );
-
-  const fetchConversation = useCallback(
-    async (cID: string): Promise<any> => {
-      try {
-        console.log(`cID: ${cID}`);
-        if (!apiReady || !isConversation || !cID) return;
-
-        const conversation = await api!.getConversation(cID);
-        setViewedConversation(conversation);
-
-        return conversation;
-      } catch (error) {
-        console.error("Error fetching index", error);
-        // toast.error("Error fetching index, please refresh the page");
-      }
-    },
-    [isConversation, apiReady, api],
-  );
-=======
   // const fetchIndex = useCallback(
   //   async (
   //     indexId: string,
@@ -389,7 +336,6 @@
   //   },
   //   [isConversation, apiReady, api],
   // );
->>>>>>> 87d2b593
 
   const fetchIndexWithCreator = useCallback(
     async (
@@ -535,66 +481,6 @@
     handleUserProfile();
   }, [handleUserProfile]);
 
-<<<<<<< HEAD
-  const handleUserProfileChange = useCallback(async () => {
-    if (isLanding) return;
-    if (viewedProfile && isIndex) return;
-    // if (viewedProfile && isConversation) return;
-    // if (!id) return;
-
-    let targetDID;
-    if (id && isIndex && !viewedProfile) {
-      if (viewedIndex) {
-        targetDID = viewedIndex?.controllerDID?.id;
-      } else {
-        fetchIndex(id, {}).then((index) => {
-          if (index) {
-            targetDID = index?.controllerDID?.id;
-          }
-        });
-      }
-    }
-
-    if (isConversation) {
-      if (viewedConversation && conversationId === viewedConversation.id) {
-        targetDID = viewedConversation?.controllerDID?.id;
-      } else {
-        if (!conversationId) return;
-        fetchConversation(conversationId).then((conversation: any) => {
-          if (conversation) {
-            targetDID = conversation?.controllerDID?.id;
-          }
-        });
-      }
-    }
-
-    if (isDID) {
-      setViewedConversation(undefined);
-      targetDID = id;
-    }
-
-    if (targetDID && (!viewedProfile || targetDID !== viewedProfile.id)) {
-      const profile = await fetchProfile(targetDID);
-      console.log(`why fuck`, viewedProfile, targetDID, profile);
-      setViewedProfile(profile);
-    }
-  }, [
-    isLanding,
-    isIndex,
-    id,
-    conversationId,
-    fetchProfile,
-    isDID,
-    isConversation,
-    session,
-    viewedIndex,
-    viewedConversation,
-  ]); // eslint-disable-line
-
-  useEffect(() => {
-    handleUserProfileChange();
-  }, [handleUserProfileChange]);
-=======
   // const handleUserProfileChange = useCallback(async () => {
   //   if (isLanding) return;
   //   if (viewedProfile && isIndex) return;
@@ -645,7 +531,6 @@
   // useEffect(() => {
   //   handleUserProfileChange();
   // }, [handleUserProfileChange]);
->>>>>>> 87d2b593
   const createConditions = useCallback(
     async (conditions: AccessControlCondition[]) => {
       if (!apiReady || !viewedIndex || conditions.length === 0) return;
@@ -667,7 +552,7 @@
         setViewedProfile(userProfile);
       }
     }
-  }, [viewedProfile?.id, userProfile, session, id]);
+  }, [userProfile, session, id]);
 
   const fetchConversations = useCallback(async () => {
     if (!apiReady) return;
@@ -678,14 +563,14 @@
     } catch (error) {
       console.error("Error sending message", error);
     }
-  }, [id, api, apiReady]);
+  }, [userProfile, session, id]);
 
   useEffect(() => {
-    if (viewedProfile && viewedProfile.id) {
+    if (viewedProfile) {
       fetchIndexes(viewedProfile.id);
       fetchConversations();
     }
-  }, [viewedProfile?.id, fetchIndexes, fetchConversations]);
+  }, [viewedProfile, fetchIndexes]);
 
   const contextValue: AppContextValue = {
     indexes,
