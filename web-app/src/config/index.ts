export const appConfig = {
<<<<<<< HEAD
  baseUrl: "https://index.network/",
  apiUrl: "https://index.network/api", // TODO: handle better
  ipfsProxy: "https://ipfs.io/ipfs",
  ipfsInfura: "http://localhost:3001/avatar",
  defaultCID: "QmeKXjYLVR3fYnviJygXFD735i95Rxm8xGGEekQ4Mf5xEa", // Empty.
  litNetwork: "habanero" as
    | "cayenne"
    | "custom"
    | "localhost"
    | "manzano"
    | "habanero",
  testNetwork: {
    chainId: "0x2ac49",
    chainName: "Chronicle - Lit Protocol Testnet",
    nativeCurrency: {
      name: "LIT",
      symbol: "LIT",
      decimals: 18,
    },
    rpcUrls: ["https://chain-rpc.litprotocol.com/http"],
    blockExplorerUrls: ["https://chain.litprotocol.com"],
  },
=======
  baseUrl: "https://dev.index.network/",
  apiUrl: "https://dev.index.network/api", // TODO: handle better
  ipfsProxy: "https://ipfs.io/ipfs",
  defaultCID: "QmcXwZyPKsV4jUhUecTTCdrHnf3YfdmKUXzNqC2mvHEZej", // Empty.
>>>>>>> 08161f24
  chains: {
    ethereum: {
      value: "ethereum",
      label: "Ethereum",
      abbreviation: "eth",
      logo: "ethLogo.svg",
      chainId: 1,
    },
    polygon: {
      value: "polygon",
      label: "Polygon",
      abbreviation: "matic",
      logo: "polygonLogo.svg",
      chainId: 137,
    },
    arbitrum: {
      value: "arbitrum",
      label: "Arbitrum",
      abbreviation: "arbitrum",
      logo: "arbitrumLogo.svg",
      chainId: 42161,
    },
    avalanche: {
      value: "avalanche",
      label: "Avalanche C-Chain",
      abbreviation: "avax",
      logo: "avalancheLogo.svg",
      chainId: 43114,
    },
    optimism: {
      value: "optimism",
      label: "Optimism",
      abbreviation: "op",
      logo: "optimismLogo.jpeg",
      chainId: 10,
    },
    celo: {
      value: "celo",
      label: "Celo",
      abbreviation: "celo",
      logo: "celoLogo.svg",
      chainId: 42220,
    },
    fuji: {
      value: "fuji",
      label: "Avalanche FUJI Testnet",
      abbreviation: "avalan",
      logo: "avalancheLogo.svg",
      chainId: 43113,
    },
    mumbai: {
      value: "mumbai",
      label: "Mumbai",
      abbreviation: "mumbai",
      logo: "polygonLogo.svg",
      chainId: 80001,
    },
    goerli: {
      value: "goerli",
      label: "Goerli",
      abbreviation: "goerli",
      logo: "goerliLogo.png",
      chainId: 5,
    },
    aurora: {
      value: "aurora",
      label: "Aurora",
      abbreviation: "aoa",
      logo: "auroraLogo.svg",
      chainId: 1313161554,
    },
  },
};<|MERGE_RESOLUTION|>--- conflicted
+++ resolved
@@ -1,33 +1,8 @@
 export const appConfig = {
-<<<<<<< HEAD
-  baseUrl: "https://index.network/",
-  apiUrl: "https://index.network/api", // TODO: handle better
-  ipfsProxy: "https://ipfs.io/ipfs",
-  ipfsInfura: "http://localhost:3001/avatar",
-  defaultCID: "QmeKXjYLVR3fYnviJygXFD735i95Rxm8xGGEekQ4Mf5xEa", // Empty.
-  litNetwork: "habanero" as
-    | "cayenne"
-    | "custom"
-    | "localhost"
-    | "manzano"
-    | "habanero",
-  testNetwork: {
-    chainId: "0x2ac49",
-    chainName: "Chronicle - Lit Protocol Testnet",
-    nativeCurrency: {
-      name: "LIT",
-      symbol: "LIT",
-      decimals: 18,
-    },
-    rpcUrls: ["https://chain-rpc.litprotocol.com/http"],
-    blockExplorerUrls: ["https://chain.litprotocol.com"],
-  },
-=======
   baseUrl: "https://dev.index.network/",
   apiUrl: "https://dev.index.network/api", // TODO: handle better
   ipfsProxy: "https://ipfs.io/ipfs",
   defaultCID: "QmcXwZyPKsV4jUhUecTTCdrHnf3YfdmKUXzNqC2mvHEZej", // Empty.
->>>>>>> 08161f24
   chains: {
     ethereum: {
       value: "ethereum",
