--- conflicted
+++ resolved
@@ -1,11 +1,6 @@
 export const appConfig = {
-<<<<<<< HEAD
-  baseUrl: "https://index.network/",
-  apiUrl: "https://index.network/api", // TODO: handle better
-=======
   baseUrl: "https://dev.index.network/",
   apiUrl: "https://dev.index.network/api", // TODO: handle better
->>>>>>> 778a6f58
   ipfsProxy: "https://ipfs.io/ipfs",
   defaultCID: "QmcXwZyPKsV4jUhUecTTCdrHnf3YfdmKUXzNqC2mvHEZej", // Empty.
   chains: {
