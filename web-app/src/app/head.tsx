--- conflicted
+++ resolved
@@ -6,14 +6,10 @@
       <link rel="shortcut icon" href="/favicon-white.png" />
       <title>Index Network | Discovery Protocol</title>
       <meta name="viewport" content="width=device-width, initial-scale=1" />
-<<<<<<< HEAD
-      <meta name="title" content="Index Network | Discovery Protocol" />
-=======
       <meta
         name="title"
         content="Index Network | Discovery Protocol"
       />
->>>>>>> 7b900258
       <meta
         name="description"
         content="Index allow you to create truly personalised and autonomous
