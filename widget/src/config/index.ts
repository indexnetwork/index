--- conflicted
+++ resolved
@@ -27,11 +27,7 @@
   version: "1",
   description: "Chat with your indexes, easy as pie.",
   apiUrl: "https://index.network",
-<<<<<<< HEAD
-  ipfsGateway: "https://indexas.infura-ipfs.io/ipfs",
-=======
   ipfsGateway: "https://ipfs.io/ipfs",
->>>>>>> 3927aaf8
   ipfsProxy: "https://ipfs.io/ipfs",
   ipfsInfura: "http://localhost:3001/avatar",
   litNetwork: "habanero",
