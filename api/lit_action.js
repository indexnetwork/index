/**
 *
 * NAME: session
 *
 */

"use strict";
(() => {
  // lit_actions/src/session.action.ts
  var getCreatorConditions = (transform=true) => {
    let conditionsArray = __REPLACE_THIS_AS_CONDITIONS_ARRAY__;
<<<<<<< HEAD

=======
>>>>>>> d2e2f81e
    if(conditionsArray.length < 1){
      return [];
    }

    if(!transform){
      return conditionsArray
    }

    return conditionsArray
      .map(c => c.value)
      .flatMap((v, i) => i < conditionsArray.length - 1 ? [v, {"operator": "or"}] : [v])
      .map(v => {
        delete v.metadata
        return v
      })
  };
  var toSiweMessage = (message) => {
    const header = `${message.domain} wants you to sign in with your Ethereum account:`;
    const uriField = `URI: ${message.uri}`;
    let prefix = [header, message.address].join("\n");
    const versionField = `Version: ${message.version}`;
    const chainField = `Chain ID: 1`;
    //const chainField = `Chain ID: ` + message.chainId || "1";
    const nonceField = `Nonce: ${message.nonce}`;
    const suffixArray = [uriField, versionField, chainField, nonceField];
    message.issuedAt = message.issuedAt || (/* @__PURE__ */ new Date()).toISOString();
    suffixArray.push(`Issued At: ${message.issuedAt}`);
    if (message.expirationTime) {
      const expiryField = `Expiration Time: ${message.expirationTime}`;
      suffixArray.push(expiryField);
    }
    if (message.notBefore) {
      suffixArray.push(`Not Before: ${message.notBefore}`);
    }
    if (message.requestId) {
      suffixArray.push(`Request ID: ${message.requestId}`);
    }
    if (message.resources) {
      suffixArray.push(
          [`Resources:`, ...message.resources.map((x) => `- ${x}`)].join("\n")
      );
    }
    const suffix = suffixArray.join("\n");
    prefix = [prefix, message.statement].join("\n\n");
    if (message.statement) {
      prefix += "\n";
    }
    return [prefix, suffix].join("\n");
  };
  var getResources = (isPermittedAddress = false) => {
    const models = {
      "Index": "kjzl6hvfrbw6c6wr91bqjojw1znltqso445kevew3hiywjl1ior4fga60arj9xo",
      "IndexItem": "kjzl6hvfrbw6c66p7dxhk35uass66v2q42b2sdbaw7smitphfv60y9tux4obxu4",
      "Embedding": "kjzl6hvfrbw6c5wx4eb9mmw2su1q7y4m65wd8m887ulubbfn5iawpy6ukprq4va"
    };
    return isPermittedAddress ? [models.Index, models.IndexItem, models.Embedding] : [models.IndexItem, models.Embedding];
  };
  var go = async () => {
    if (typeof ACTION_CALL_MODE !== "undefined") {
      console.log(JSON.stringify(getCreatorConditions(false)));
      return;
    }
    const context = { isPermittedAddress: false, isCreator: false, siweMessage: false };
    const pkpTokenId = Lit.Actions.pubkeyToTokenId({ publicKey });
    const pkpAddress = ethers.utils.computeAddress(publicKey).toLowerCase();
    const isPermittedAddress = await Lit.Actions.isPermittedAddress({ tokenId: pkpTokenId, address: authSig.address });
    context.isPermittedAddress = isPermittedAddress;
    const conditions = getCreatorConditions();
    let isCreator = false;
    if (conditions.length > 0) {
      isCreator = await Lit.Actions.checkConditions({ conditions, authSig, chain });
      context.isCreator = isCreator;
    }
    if (isPermittedAddress || isCreator) {
      const now = /* @__PURE__ */ new Date();
      now.setUTCHours(0, 0, 0, 0);
      const twentyFiveDaysLater = new Date(now.getTime() + 25 * 24 * 60 * 60 * 1e3);
      const siweMessage = {
        domain,
        address: pkpAddress,
        statement: "Give this application access to some of your data on Ceramic",
        uri: didKey,
        version: "1",
        chainId: "1",
        nonce,
        issuedAt: now.toISOString(),
        expirationTime: twentyFiveDaysLater.toISOString(),
        resources: getResources(isPermittedAddress).map((m) => `ceramic://*?model=${m}`)
      };
      const sigShare = await LitActions.ethPersonalSignMessageEcdsa({
        message: toSiweMessage(siweMessage),
        publicKey,
        sigName
      });
      context.litAuth = Lit.Auth;
      context.siweMessage = siweMessage;
      LitActions.setResponse({
        response: JSON.stringify({
          error: false,
          context: JSON.stringify(context)
        })
      });
    } else {
      LitActions.setResponse({
        response: JSON.stringify({
          code: 401,
          context: JSON.stringify(context)
        })
      });
    }
  };
  go();
})();<|MERGE_RESOLUTION|>--- conflicted
+++ resolved
@@ -9,10 +9,6 @@
   // lit_actions/src/session.action.ts
   var getCreatorConditions = (transform=true) => {
     let conditionsArray = __REPLACE_THIS_AS_CONDITIONS_ARRAY__;
-<<<<<<< HEAD
-
-=======
->>>>>>> d2e2f81e
     if(conditionsArray.length < 1){
       return [];
     }
