import dotenv from 'dotenv'
import axios from 'axios'
import { ItemService } from "../services/item.js";
import { EmbeddingService } from "../services/embedding.js";
import { getPKPSession, getPKPSessionForIndexer } from "../libs/lit/index.js";

if(process.env.NODE_ENV !== 'production'){
    dotenv.config()
}

// Index Item (C)
export const createIndexItemEvent = async (id) => {
    console.log("createIndexItemEvent", id)

    const itemService = new ItemService()
    const indexItem = await itemService.getIndexItemById(id, false);

    try {

        const indexSession = await getPKPSessionForIndexer(indexItem.index);

        await indexSession.did.authenticate();

<<<<<<< HEAD
        const embeddingResponse = await axios.post(`${process.env.LLM_INDEXER_HOST}/indexer/embedding`, {
            text: indexItem.item.content
=======
        // TODO: 
        // Crawl can be null due to some reasons,
        // need to handle separately.
        console.log("Indexer Item URL", `${process.env.LLM_INDEXER_HOST}/indexer/embedding`)
        console.log("Indexer Item", indexItem.item.content)
        console.log("Indexer Item", indexItem.item.title)

        const embeddingResponse = await axios.post(`${process.env.LLM_INDEXER_HOST}/indexer/embedding`, {
            content: 'This is a test content'
>>>>>>> 0cbb5eda
        })
        const embeddingService = new EmbeddingService().setSession(indexSession)
        const embedding = await embeddingService.createEmbedding({
            "indexId": indexItem.indexId,
            "itemId": indexItem.itemId,
            "modelName": embeddingResponse.data.model,
            "category": "document",
            "vector": embeddingResponse.data.vector,
            "description": "Default document embeddings",
        });

        console.log("Embedding created", embedding.id)

    } catch (e) {
        console.log("Indexer error:", e.message);
    }

}

// Index item (UD)
export const updateIndexItemEvent = async (id) => {
    console.log("updateIndexItemEvent", id)

    const itemService = new ItemService()
    const indexItem = await itemService.getIndexItemById(id, false);


    try {

        const indexSession = await getPKPSessionForIndexer(indexItem.index);

        await indexSession.did.authenticate();
    
        if (webPage.deletedAt) { 
            const deleteResponse = await axios.delete(`${process.env.LLM_INDEXER_HOST}/indexer/item:${webPage.item.id}`);
            
            if (deleteResponse.status === 200) {
                console.log("IndexItem Deleted.")
            } else {
                console.log("IndexItem Deletion Failed.")
            }
        }

        const updateResponse = await axios.put(
            `${process.env.LLM_INDEXER_HOST}/indexer/index`, 
            {
                ...webPage.item
            });

        if (updateResponse.status === 200) {
            console.log("IndexItem Update.")
        } else {
            console.log("IndexItem Update Failed.")
        }

        // 
        const embeddingResponse = await axios.post(`${process.env.LLM_INDEXER_HOST}/indexer/embedding`, {
            content: indexItem.item.content
        })
        const embeddingService = new EmbeddingService().setSession(indexSession)
        const embedding = await embeddingService.createEmbedding({
            "indexId": indexItem.indexId,
            "itemId": indexItem.itemId,
            "modelName": embeddingResponse.data.model,
            "category": "document",
            "vector": embeddingResponse.data.vector,
            "description": "Default document embeddings",
        });

        console.log("Embedding created", embedding.id)

    } catch (e) {
        console.log("Indexer updateIndexItemEvent error:", e.message);
    }
}

export const updateWebPageEvent = async (id) => {
    console.log("updateWebPageEvent", id)

    const itemService = new ItemService()
<<<<<<< HEAD
    const webPage = await itemService.getIndexItemById(id);
=======
    const webPage = await itemService.getIndexItemById(id, false);
>>>>>>> 0cbb5eda

    try {

        const indexSession = await getPKPSession(webPage.index);
        await indexSession.did.authenticate();

<<<<<<< HEAD
        if (webPage.item.deletedAt) { 
            const deleteResponse = await axios.delete(`${process.env.LLM_INDEXER_HOST}/indexer/item:${webPage.item.id}`);
            
            if (deleteResponse.status === 200) {
                console.log("IndexItem Deleted.")
            } else {
                console.log("IndexItem Deletion Failed.")
            }
        }

        console.log(`${JSON.stringify(webPage.item)} `)

        const updateResponse = await axios.put(
            `${process.env.LLM_INDEXER_HOST}/indexer/index`, 
            {
                ...webPage.item
            });

        if (updateResponse.status === 200) {
            console.log("IndexItem Update.")
        } else {
            console.log("IndexItem Update Failed.")
        }
=======
        console.log("Indexer Item", webPage.deletedAt)
>>>>>>> 0cbb5eda
        
    } catch (e) {
        console.log(e)
    }

}

export const createEmbeddingEvent = async (id) => {
    console.log("createEmbeddingEvent", id)

    const embeddingService = new EmbeddingService()
    const embedding = await embeddingService.getEmbeddingById(id);

    const payload = {

        indexId: embedding.index.id,
        indexTitle: embedding.index.title,
        indexCreatedAt: embedding.index.createdAt,
        indexUpdatedAt: embedding.index.updatedAt,
        indexDeletedAt: embedding.index.deletedAt,
        indexOwnerDID: embedding.index.ownerDID.id,

        webPageId: embedding.item.id,
        webPageTitle: embedding.item.title,
        webPageUrl: embedding.item.url,
        webPageContent: embedding.item.content,
        webPageCreatedAt: embedding.item.createdAt,
        webPageUpdatedAt: embedding.item.updatedAt,
        webPageDeletedAt: embedding.item.deletedAt,

        vector: embedding.vector,
    };

    if(embedding.index.ownerDID.name){
        payload.indexOwnerName = embedding.index.ownerDID.name
    }
    if(embedding.index.ownerDID.bio){
        payload.indexOwnerBio = embedding.index.ownerDID.bio
    }

    try {
        const indexResponse = await axios.post(`${process.env.LLM_INDEXER_HOST}/indexer/index`, payload)
<<<<<<< HEAD
=======
        console.log("IndexItem Indexed with it's content and embeddings.")
>>>>>>> 0cbb5eda
    } catch (e) {
        console.log(e)
    }


}

export const updateEmbeddingEvent = async (id) => {
    console.log("updateEmbeddingEvent", id)
}<|MERGE_RESOLUTION|>--- conflicted
+++ resolved
@@ -21,10 +21,6 @@
 
         await indexSession.did.authenticate();
 
-<<<<<<< HEAD
-        const embeddingResponse = await axios.post(`${process.env.LLM_INDEXER_HOST}/indexer/embedding`, {
-            text: indexItem.item.content
-=======
         // TODO: 
         // Crawl can be null due to some reasons,
         // need to handle separately.
@@ -34,7 +30,6 @@
 
         const embeddingResponse = await axios.post(`${process.env.LLM_INDEXER_HOST}/indexer/embedding`, {
             content: 'This is a test content'
->>>>>>> 0cbb5eda
         })
         const embeddingService = new EmbeddingService().setSession(indexSession)
         const embedding = await embeddingService.createEmbedding({
@@ -115,44 +110,14 @@
     console.log("updateWebPageEvent", id)
 
     const itemService = new ItemService()
-<<<<<<< HEAD
-    const webPage = await itemService.getIndexItemById(id);
-=======
     const webPage = await itemService.getIndexItemById(id, false);
->>>>>>> 0cbb5eda
 
     try {
 
         const indexSession = await getPKPSession(webPage.index);
         await indexSession.did.authenticate();
 
-<<<<<<< HEAD
-        if (webPage.item.deletedAt) { 
-            const deleteResponse = await axios.delete(`${process.env.LLM_INDEXER_HOST}/indexer/item:${webPage.item.id}`);
-            
-            if (deleteResponse.status === 200) {
-                console.log("IndexItem Deleted.")
-            } else {
-                console.log("IndexItem Deletion Failed.")
-            }
-        }
-
-        console.log(`${JSON.stringify(webPage.item)} `)
-
-        const updateResponse = await axios.put(
-            `${process.env.LLM_INDEXER_HOST}/indexer/index`, 
-            {
-                ...webPage.item
-            });
-
-        if (updateResponse.status === 200) {
-            console.log("IndexItem Update.")
-        } else {
-            console.log("IndexItem Update Failed.")
-        }
-=======
         console.log("Indexer Item", webPage.deletedAt)
->>>>>>> 0cbb5eda
         
     } catch (e) {
         console.log(e)
@@ -195,10 +160,7 @@
 
     try {
         const indexResponse = await axios.post(`${process.env.LLM_INDEXER_HOST}/indexer/index`, payload)
-<<<<<<< HEAD
-=======
         console.log("IndexItem Indexed with it's content and embeddings.")
->>>>>>> 0cbb5eda
     } catch (e) {
         console.log(e)
     }
