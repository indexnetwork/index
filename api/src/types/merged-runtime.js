--- conflicted
+++ resolved
@@ -4,31 +4,31 @@
         "DIDIndex": {
             "interface": false,
             "implements": [],
-            "id": "kjzl6hvfrbw6c8zxu9h8wq0ycmvknf3rg3v5gm0z1dwlrquruyxnapzye0wuus2",
+            "id": "kjzl6hvfrbw6c6g36kssoddbzk5s540ztc7yh9rgx54hi42xfyislxasbtllj2j",
             "accountRelation": {"type": "set", "fields": ["indexId", "type"]}
         },
         "Embedding": {
             "interface": false,
             "implements": [],
-            "id": "kjzl6hvfrbw6c5wj20x3gw3nevmdpwtrkwsmz94ewbakc99qmn29piwe9cs1fo1",
+            "id": "kjzl6hvfrbw6cb2id6b5saxxyt032ts652ctnwxuv5nfu0p50pycxoj4vrtd2qh",
             "accountRelation": {"type": "list"}
         },
         "Index": {
             "interface": false,
             "implements": [],
-            "id": "kjzl6hvfrbw6cbcdnrwl793l4o1jkd6gg9gfoe97t32px4tphikbgr3d2s64kcd",
+            "id": "kjzl6hvfrbw6c9uou8ahg7iiwpdxy3xytuop7qz1cggory3uer1r2ozwucsrpfo",
             "accountRelation": {"type": "list"}
         },
         "IndexItem": {
             "interface": false,
             "implements": [],
-            "id": "kjzl6hvfrbw6c8y5uncb93eiyo3immfr80tedl8yv58qkwm5lz0y8tuu00a2u79",
+            "id": "kjzl6hvfrbw6cbbyu8ftr6aredftfq6xrww6h8lscajvgow0f0kygs8r8n1my40",
             "accountRelation": {"type": "list"}
         },
         "Profile": {
             "interface": false,
             "implements": [],
-            "id": "kjzl6hvfrbw6c52ta9l6qqcvjfdqcf3vys0gvbnq4zwn4k7z2m9bbykz1dic8a6",
+            "id": "kjzl6hvfrbw6cb3ih99fy9ljt2ttycr213yyyxtu31fuoqbo1j78hj5zghz98v7",
             "accountRelation": {"type": "single"}
         },
         "Team": {
@@ -40,11 +40,7 @@
         "WebPage": {
             "interface": false,
             "implements": [],
-<<<<<<< HEAD
-            "id": "kjzl6hvfrbw6caza7o25x6kii7el8bzrrureoxq889p4lyz20zyxrw9b2wi4zik",
-=======
             "id": "kjzl6hvfrbw6cbc4u4xfdq85bg8oo8w8z2acvhj7rd48atkzlrz59w2cljiw5lx",
->>>>>>> 08161f24
             "accountRelation": {"type": "list"}
         }
     },
@@ -60,7 +56,7 @@
                 "viewType": "relation",
                 "relation": {
                     "source": "document",
-                    "model": "kjzl6hvfrbw6cbcdnrwl793l4o1jkd6gg9gfoe97t32px4tphikbgr3d2s64kcd",
+                    "model": "kjzl6hvfrbw6c9uou8ahg7iiwpdxy3xytuop7qz1cggory3uer1r2ozwucsrpfo",
                     "property": "indexId"
                 }
             },
@@ -92,7 +88,7 @@
                 "viewType": "relation",
                 "relation": {
                     "source": "document",
-                    "model": "kjzl6hvfrbw6cbcdnrwl793l4o1jkd6gg9gfoe97t32px4tphikbgr3d2s64kcd",
+                    "model": "kjzl6hvfrbw6c9uou8ahg7iiwpdxy3xytuop7qz1cggory3uer1r2ozwucsrpfo",
                     "property": "indexId"
                 }
             }
@@ -109,7 +105,7 @@
                 "viewType": "relation",
                 "relation": {
                     "source": "queryConnection",
-                    "model": "kjzl6hvfrbw6c8y5uncb93eiyo3immfr80tedl8yv58qkwm5lz0y8tuu00a2u79",
+                    "model": "kjzl6hvfrbw6cbbyu8ftr6aredftfq6xrww6h8lscajvgow0f0kygs8r8n1my40",
                     "property": "indexId"
                 }
             },
@@ -118,7 +114,7 @@
                 "viewType": "relation",
                 "relation": {
                     "source": "queryConnection",
-                    "model": "kjzl6hvfrbw6c8zxu9h8wq0ycmvknf3rg3v5gm0z1dwlrquruyxnapzye0wuus2",
+                    "model": "kjzl6hvfrbw6c6g36kssoddbzk5s540ztc7yh9rgx54hi42xfyislxasbtllj2j",
                     "property": "indexId"
                 }
             }
@@ -139,7 +135,7 @@
                 "viewType": "relation",
                 "relation": {
                     "source": "document",
-                    "model": "kjzl6hvfrbw6cbcdnrwl793l4o1jkd6gg9gfoe97t32px4tphikbgr3d2s64kcd",
+                    "model": "kjzl6hvfrbw6c9uou8ahg7iiwpdxy3xytuop7qz1cggory3uer1r2ozwucsrpfo",
                     "property": "indexId"
                 }
             }
@@ -317,11 +313,7 @@
             "updatedAt": {"type": "datetime", "required": true, "immutable": false}
         },
         "WebPage": {
-<<<<<<< HEAD
-            "url": {"type": "string", "required": false, "immutable": false},
-=======
             "url": {"type": "string", "required": true, "immutable": false},
->>>>>>> 08161f24
             "title": {"type": "string", "required": false, "immutable": false},
             "content": {"type": "string", "required": false, "immutable": false},
             "favicon": {"type": "string", "required": false, "immutable": false},
