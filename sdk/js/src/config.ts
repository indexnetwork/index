--- conflicted
+++ resolved
@@ -5,10 +5,6 @@
     | "localhost"
     | "manzano"
     | "habanero",
-<<<<<<< HEAD
-  apiURL: "https://index.network/api",
-=======
->>>>>>> 468cd215
   litProtocolRPCProviderURL: "https://chain-rpc.litprotocol.com/http",
 };
 
