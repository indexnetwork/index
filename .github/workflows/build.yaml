name: deploy
on:
  push:
    branches: dev
jobs:
  main:
    runs-on: ubuntu-latest
    steps:

      - name: Install kubectl
        uses: azure/setup-kubectl@v2.0
        with:
          version: 'v1.23.6' # default is latest stable
        id: install

      - name: Configure AWS credentials
        uses: aws-actions/configure-aws-credentials@v1
        with:
          aws-access-key-id: ${{ secrets.AWS_ACCESS_KEY_ID }}
          aws-secret-access-key: ${{ secrets.AWS_SECRET_ACCESS_KEY }}
          aws-region: us-east-1

      - name: Login to Amazon ECR
        id: login-ecr
        uses: aws-actions/amazon-ecr-login@v1

      - name: Install kubectl
        uses: azure/setup-kubectl@v2.0   

      - name: Set kubectl context
        uses: azure/k8s-set-context@v3
        with:
           method: kubeconfig
           kubeconfig: ${{ secrets.KUBECONFIG }}
           context: microk8s

      - name: Check k8s connection
        run: kubectl get pods

      - name: Store build time
        id: build-time
        shell: bash
        run: >-
          echo "::set-output name=time::$(date +%s)"

      - name: Check out the repo
        uses: actions/checkout@v2

      - name: Set up QEMU
        uses: docker/setup-qemu-action@v1

      - name: Set up Docker Buildx
        uses: docker/setup-buildx-action@v1

      - name: Build, tag, and push image to Amazon ECR
        env:
          DOCKER_TAG: indexas/web3-web-app:${{ steps.build-time.outputs.time }}
          DOCKER_REGISTRY: 534970752686.dkr.ecr.us-east-1.amazonaws.com
        run: |
          docker build -t $DOCKER_TAG .
          docker tag $DOCKER_TAG $DOCKER_REGISTRY/$DOCKER_TAG
          docker push $DOCKER_REGISTRY/$DOCKER_TAG
          docker tag $DOCKER_TAG $DOCKER_REGISTRY/indexas/web3-web-app:latest
          docker push $DOCKER_REGISTRY/indexas/web3-web-app:latest 

      - name: Deploy
        run: |-
<<<<<<< HEAD
          kubectl set image deployment/frontend frontend=534970752686.dkr.ecr.us-east-1.amazonaws.com/indexas/web3-web-app:${{ steps.build-time.outputs.time }} --namespace web3-testnet
=======
          kubectl set image deployment/frontend frontend=534970752686.dkr.ecr.us-east-1.amazonaws.com/indexas/web3-web-app:${{ steps.build-time.outputs.time }} --namespace ${GITHUB_REF#refs/heads/}
>>>>>>> 60ac850f
<|MERGE_RESOLUTION|>--- conflicted
+++ resolved
@@ -1,7 +1,9 @@
 name: deploy
 on:
   push:
-    branches: dev
+    branches:
+      - testnet
+      - dev
 jobs:
   main:
     runs-on: ubuntu-latest
@@ -11,7 +13,7 @@
         uses: azure/setup-kubectl@v2.0
         with:
           version: 'v1.23.6' # default is latest stable
-        id: install
+        id: install       
 
       - name: Configure AWS credentials
         uses: aws-actions/configure-aws-credentials@v1
@@ -60,13 +62,9 @@
           docker build -t $DOCKER_TAG .
           docker tag $DOCKER_TAG $DOCKER_REGISTRY/$DOCKER_TAG
           docker push $DOCKER_REGISTRY/$DOCKER_TAG
-          docker tag $DOCKER_TAG $DOCKER_REGISTRY/indexas/web3-web-app:latest
-          docker push $DOCKER_REGISTRY/indexas/web3-web-app:latest 
+          docker tag $DOCKER_TAG $DOCKER_REGISTRY/indexas/web3-web-app:latest-${GITHUB_REF#refs/heads/}
+          docker push $DOCKER_REGISTRY/indexas/web3-web-app:latest-${GITHUB_REF#refs/heads/}
 
       - name: Deploy
         run: |-
-<<<<<<< HEAD
-          kubectl set image deployment/frontend frontend=534970752686.dkr.ecr.us-east-1.amazonaws.com/indexas/web3-web-app:${{ steps.build-time.outputs.time }} --namespace web3-testnet
-=======
-          kubectl set image deployment/frontend frontend=534970752686.dkr.ecr.us-east-1.amazonaws.com/indexas/web3-web-app:${{ steps.build-time.outputs.time }} --namespace ${GITHUB_REF#refs/heads/}
->>>>>>> 60ac850f
+          kubectl set image deployment/frontend frontend=534970752686.dkr.ecr.us-east-1.amazonaws.com/indexas/web3-web-app:${{ steps.build-time.outputs.time }} --namespace ${GITHUB_REF#refs/heads/}