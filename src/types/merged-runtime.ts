// This is an auto-generated file, do not edit manually
export const definition = {
	models: {
<<<<<<< HEAD
		Index: { id: "kjzl6hvfrbw6c90qlqsw8wknzoi3rhspund6qzgz8vifalod8jk8ujwdji5kdm1", accountRelation: { type: "list" } }, Link: { id: "kjzl6hvfrbw6casje7g29aekjral6tocm9tbzyc7n3dwtp4j1il3sd3l5k6q7x4", accountRelation: { type: "list" } }, UserIndex: { id: "kjzl6hvfrbw6cb2dygt8kwbw3jfcgny4omo1patq3iipe2o24jcwl5v99by7qye", accountRelation: { type: "list" } }, IndexasProfile: { id: "kjzl6hvfrbw6cajco6mzjpzioqyc2rb7tyge22a19c0eyzgrch9xkzsqc3tikqp", accountRelation: { type: "single" } },
	},
	objects: {
		Index: {
			title: { type: "string", required: true }, created_at: { type: "datetime", required: true }, deleted_at: { type: "datetime", required: false }, updated_at: { type: "datetime", required: true }, collab_action: { type: "string", required: false }, owner: { type: "view", viewType: "documentAccount" }, version: { type: "view", viewType: "documentVersion" }, links: { type: "view", viewType: "relation", relation: { source: "queryConnection", model: "kjzl6hvfrbw6casje7g29aekjral6tocm9tbzyc7n3dwtp4j1il3sd3l5k6q7x4", property: "index_id" } }, links_count: { type: "view", viewType: "relation", relation: { source: "queryCount", model: "kjzl6hvfrbw6casje7g29aekjral6tocm9tbzyc7n3dwtp4j1il3sd3l5k6q7x4", property: "index_id" } },
		},
		Link: {
			url: { type: "string", required: true }, tags: { type: "list", required: false, item: { type: "string", required: false } }, title: { type: "string", required: false }, content: { type: "string", required: false }, favicon: { type: "string", required: false }, index_id: { type: "streamid", required: true }, created_at: { type: "datetime", required: true }, deleted_at: { type: "datetime", required: false }, updated_at: { type: "datetime", required: true }, indexer_did: { type: "did", required: true }, index: { type: "view", viewType: "relation", relation: { source: "document", model: "kjzl6hvfrbw6c90qlqsw8wknzoi3rhspund6qzgz8vifalod8jk8ujwdji5kdm1", property: "index_id" } }, owner: { type: "view", viewType: "documentAccount" }, version: { type: "view", viewType: "documentVersion" },
		},
		UserIndex: {
			type: { type: "string", required: false }, index_id: { type: "streamid", required: true }, created_at: { type: "datetime", required: true }, deleted_at: { type: "datetime", required: false }, index: { type: "view", viewType: "relation", relation: { source: "document", model: "kjzl6hvfrbw6c90qlqsw8wknzoi3rhspund6qzgz8vifalod8jk8ujwdji5kdm1", property: "index_id" } }, owner: { type: "view", viewType: "documentAccount" }, version: { type: "view", viewType: "documentVersion" },
=======
		Index: {
			id: "kjzl6hvfrbw6c9bh2wggilqiije6udtgohahloxhuhbkm0igfjd3pm05z80164h",
			accountRelation: { type: "list" },
		},
		Link: {
			id: "kjzl6hvfrbw6c569n1q6egc47s4u2213x1rs4jjygrgszjmdo3nedbrnt8dl46q",
			accountRelation: { type: "list" },
		},
		IndexLink: {
			id: "kjzl6hvfrbw6c7y832osmzcho78gnurxwflk3rsqhl026wo7uhbhwcnkd0qrcui",
			accountRelation: { type: "list" },
		},
		BasicProfile: {
			id: "kjzl6hvfrbw6c67dwa9r9k34j8w7ht8d8qcu4j620i5usbfmyb8iqqemwvc9zlk",
			accountRelation: { type: "single" },
		},
		UserIndex: {
			id: "kjzl6hvfrbw6c8x0tvgf98z805tg08s6fn9tre7wiusghayi8f83rcoyh3hdo9b",
			accountRelation: { type: "list" },
		},
	},
	objects: {
		Index: {
			title: { type: "string", required: true },
			created_at: { type: "datetime", required: true },
			deleted_at: { type: "datetime", required: false },
			updated_at: { type: "datetime", required: true },
			collab_action: { type: "string", required: false },
			version: { type: "view", viewType: "documentVersion" },
			controller_did: { type: "view", viewType: "documentAccount" },
			links: {
				type: "view",
				viewType: "relation",
				relation: {
					source: "queryConnection",
					model: "kjzl6hvfrbw6c7y832osmzcho78gnurxwflk3rsqhl026wo7uhbhwcnkd0qrcui",
					property: "index_id",
				},
			},
			links_count: {
				type: "view",
				viewType: "relation",
				relation: {
					source: "queryCount",
					model: "kjzl6hvfrbw6c7y832osmzcho78gnurxwflk3rsqhl026wo7uhbhwcnkd0qrcui",
					property: "index_id",
				},
			},
		},
		Link: {
			url: { type: "string", required: true },
			tags: { type: "list", required: false, item: { type: "string", required: false } },
			title: { type: "string", required: false },
			content: { type: "string", required: false },
			favicon: { type: "string", required: false },
			created_at: { type: "datetime", required: true },
			deleted_at: { type: "datetime", required: false },
			updated_at: { type: "datetime", required: true },
			version: { type: "view", viewType: "documentVersion" },
			controller_did: { type: "view", viewType: "documentAccount" },
		},
		IndexLink: {
			link_id: { type: "streamid", required: true },
			index_id: { type: "streamid", required: true },
			created_at: { type: "datetime", required: true },
			deleted_at: { type: "datetime", required: false },
			updated_at: { type: "datetime", required: true },
			indexer_did: { type: "did", required: true },
			link: {
				type: "view",
				viewType: "relation",
				relation: {
					source: "document",
					model: "kjzl6hvfrbw6c569n1q6egc47s4u2213x1rs4jjygrgszjmdo3nedbrnt8dl46q",
					property: "link_id",
				},
			},
			index: {
				type: "view",
				viewType: "relation",
				relation: {
					source: "document",
					model: "kjzl6hvfrbw6c9bh2wggilqiije6udtgohahloxhuhbkm0igfjd3pm05z80164h",
					property: "index_id",
				},
			},
			controller_did: { type: "view", viewType: "documentAccount" },
		},
		BasicProfile: {
			name: { type: "string", required: true },
			emoji: { type: "string", required: false },
			gender: { type: "string", required: false },
			description: { type: "string", required: false },
		},
		UserIndex: {
			type: { type: "string", required: false },
			index_id: { type: "streamid", required: true },
			created_at: { type: "datetime", required: true },
			deleted_at: { type: "datetime", required: false },
			index: {
				type: "view",
				viewType: "relation",
				relation: {
					source: "document",
					model: "kjzl6hvfrbw6c9bh2wggilqiije6udtgohahloxhuhbkm0igfjd3pm05z80164h",
					property: "index_id",
				},
			},
			version: { type: "view", viewType: "documentVersion" },
			controller_did: { type: "view", viewType: "documentAccount" },
>>>>>>> 95e5f6f0
		},
	},
	enums: {},
	accountData: {
		indexList: { type: "connection", name: "Index" },
		linkList: { type: "connection", name: "Link" },
		indexLinkList: { type: "connection", name: "IndexLink" },
		basicProfile: { type: "node", name: "BasicProfile" },
		userIndexList: { type: "connection", name: "UserIndex" },
	},
};<|MERGE_RESOLUTION|>--- conflicted
+++ resolved
@@ -1,19 +1,6 @@
 // This is an auto-generated file, do not edit manually
 export const definition = {
 	models: {
-<<<<<<< HEAD
-		Index: { id: "kjzl6hvfrbw6c90qlqsw8wknzoi3rhspund6qzgz8vifalod8jk8ujwdji5kdm1", accountRelation: { type: "list" } }, Link: { id: "kjzl6hvfrbw6casje7g29aekjral6tocm9tbzyc7n3dwtp4j1il3sd3l5k6q7x4", accountRelation: { type: "list" } }, UserIndex: { id: "kjzl6hvfrbw6cb2dygt8kwbw3jfcgny4omo1patq3iipe2o24jcwl5v99by7qye", accountRelation: { type: "list" } }, IndexasProfile: { id: "kjzl6hvfrbw6cajco6mzjpzioqyc2rb7tyge22a19c0eyzgrch9xkzsqc3tikqp", accountRelation: { type: "single" } },
-	},
-	objects: {
-		Index: {
-			title: { type: "string", required: true }, created_at: { type: "datetime", required: true }, deleted_at: { type: "datetime", required: false }, updated_at: { type: "datetime", required: true }, collab_action: { type: "string", required: false }, owner: { type: "view", viewType: "documentAccount" }, version: { type: "view", viewType: "documentVersion" }, links: { type: "view", viewType: "relation", relation: { source: "queryConnection", model: "kjzl6hvfrbw6casje7g29aekjral6tocm9tbzyc7n3dwtp4j1il3sd3l5k6q7x4", property: "index_id" } }, links_count: { type: "view", viewType: "relation", relation: { source: "queryCount", model: "kjzl6hvfrbw6casje7g29aekjral6tocm9tbzyc7n3dwtp4j1il3sd3l5k6q7x4", property: "index_id" } },
-		},
-		Link: {
-			url: { type: "string", required: true }, tags: { type: "list", required: false, item: { type: "string", required: false } }, title: { type: "string", required: false }, content: { type: "string", required: false }, favicon: { type: "string", required: false }, index_id: { type: "streamid", required: true }, created_at: { type: "datetime", required: true }, deleted_at: { type: "datetime", required: false }, updated_at: { type: "datetime", required: true }, indexer_did: { type: "did", required: true }, index: { type: "view", viewType: "relation", relation: { source: "document", model: "kjzl6hvfrbw6c90qlqsw8wknzoi3rhspund6qzgz8vifalod8jk8ujwdji5kdm1", property: "index_id" } }, owner: { type: "view", viewType: "documentAccount" }, version: { type: "view", viewType: "documentVersion" },
-		},
-		UserIndex: {
-			type: { type: "string", required: false }, index_id: { type: "streamid", required: true }, created_at: { type: "datetime", required: true }, deleted_at: { type: "datetime", required: false }, index: { type: "view", viewType: "relation", relation: { source: "document", model: "kjzl6hvfrbw6c90qlqsw8wknzoi3rhspund6qzgz8vifalod8jk8ujwdji5kdm1", property: "index_id" } }, owner: { type: "view", viewType: "documentAccount" }, version: { type: "view", viewType: "documentVersion" },
-=======
 		Index: {
 			id: "kjzl6hvfrbw6c9bh2wggilqiije6udtgohahloxhuhbkm0igfjd3pm05z80164h",
 			accountRelation: { type: "list" },
@@ -124,7 +111,6 @@
 			},
 			version: { type: "view", viewType: "documentVersion" },
 			controller_did: { type: "view", viewType: "documentAccount" },
->>>>>>> 95e5f6f0
 		},
 	},
 	enums: {},
