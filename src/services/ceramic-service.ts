import { ComposeClient } from "@composedb/client";
import {
	Indexes, IndexLink, Link, UserIndex, Users,
} from "types/entity";
import { getCurrentDateTime, isSSR, setDates } from "utils/helper";
import { create, IPFSHTTPClient } from "ipfs-http-client";
import { RuntimeCompositeDefinition } from "@composedb/types";
import api, { GetUserIndexesRequestBody, UserIndexResponse } from "services/api-service";

import { DID } from "dids";
import { definition } from "../types/merged-runtime";
import { appConfig } from "../config";

import LitService from "./lit-service";

class CeramicService {
	private ipfs: IPFSHTTPClient = create({
		url: appConfig.ipfsInfura,
	});
<<<<<<< HEAD

	private ceramic = new CeramicClient("https://ceramic-testnet.index.as");
	private composeClient = new ComposeClient({
		ceramic: "https://ceramic-testnet.index.as",
		// cast our definition as a RuntimeCompositeDefinition
=======
	private client = new ComposeClient({
		ceramic: "https://ceramic-dev.index.as",
>>>>>>> 95e5f6f0
		definition: definition as RuntimeCompositeDefinition,
	});

	private did: DID;

	constructor(did?: DID) {
		this.did = did!;
		this.client.setDID(did!);
	}

	async authenticateUser(did: any) {
		if (!isSSR()) {
			try {
				await this.client.setDID(did);
				return true;
			} catch (err) {
				return false;
			}
		} else {
			return false;
		}
	}

	isUserAuthenticated() {
		return !!(this.client?.did?.authenticated);
	}

	async createIndex(content: Partial<Indexes>): Promise<Indexes> {
		const { pkpPublicKey } = await LitService.mintPkp();

		/*
			PKP public key is 0x0463b0f8584ceb4b3be313ccdb5356c1b8505420bbf9334446a1228d0b9e18e9f3f21cfcf5e107c2ac11041a02139abb0ff5165f1a71fde31287a95def85a4e19f
			Token ID is 0x5a0ed5d5fdf73b14b53ca25b3fa1996bbf5eb0e8004d436c3f55bd2013815645
			Token ID number is 40734368072587093465276453834418008413686098135730551600338205759635841963589
		*/

		const did = await LitService.authenticatePKP(appConfig.defaultCID, pkpPublicKey);
		/*
		if (!did.authenticated) {
			// TODO handle error
		}
		 */
		this.client.setDID(did);

		setDates(content, true);
		if (!content.title) {
			content.title = "Untitled Index";
		}
		const cdt = getCurrentDateTime();
		content.created_at = cdt;
		content.updated_at = cdt;
		content.collab_action = appConfig.defaultCID;
		const payload = {
			content,
		};

		const { data, errors } = await this.client.executeQuery<{ createIndex: { document: Indexes } }>(`
			mutation CreateIndex($input: CreateIndexInput!) {
				createIndex(input: $input) {
					document {
						id
						title
						collab_action
						created_at
						updated_at
					}
				}
			}`, { input: payload });

		if (errors) {
			// TODO Handle
		}
		// TODO Before releasde.
		return data?.createIndex.document!;
	}
	async updateIndex(index: Partial<Indexes>, content: Partial<Indexes>): Promise<Indexes> {
		content.updated_at = getCurrentDateTime();
		const payload = {
			id: index.id,
			content,
		};
		const { data, errors } = await this.client.executeQuery<{ updateIndex: { document: Indexes } }>(`
			mutation UpdateIndex($input: UpdateIndexInput!) {
				updateIndex(input: $input) {
					document {
						id
						title
						collab_action
						created_at
						updated_at
					}
				}
			}`, { input: payload });

		if (errors) {
			// TODO Handle
		}
		return data?.updateIndex.document!;
	}

	async getLinkById(link_id: string) {
		const result = await this.client.executeQuery(`{
			node(id:"${link_id}"){
			  id
			  ... on Link{
				id
				content
				title
				url
				favicon
				created_at
				updated_at
				tags
			}}
		  }`);
		return <Link>(result.data?.node as any);
	}

	async createLink(link: Partial<Link>): Promise<Link> {
		setDates(link); // TODO Conditional updated_at
		link.updated_at = getCurrentDateTime();
		if (!link.tags) {
			link.tags = [];
		}
		const payload = {
			content: link,
		};
		const { data, errors } = await this.client.executeQuery<{ createLink: { document: Link } }>(`
			mutation CreateLink($input: CreateLinkInput!) {
				createLink(input: $input) {
					document {
						id
						controller_did{
							id
						}
						url
						title
						tags
						favicon
						created_at
						updated_at
					}
				}
			}`, { input: payload });

		if (errors) {
			// TODO Handle
		}
		return data?.createLink.document!;
	}
	async updateLink(link_id: string, link: Link): Promise <Link> {
		// Get index link

		link.updated_at = getCurrentDateTime();
		const payload = {
			id: link_id,
			content: link,
		};
		const { data, errors } = await this.client.executeQuery<{ updateLink: { document: Link } }>(`
			mutation UpdateLink($input: UpdateLinkInput!) {
				updateLink(input: $input) {
					document {
						id
						url
						title
						tags
						favicon
						created_at
						updated_at						
					}
				}
			}`, { input: payload });
		if (errors) {
			// TODO Handle
		}

		return data?.updateLink.document!;
	}

	async addIndexLink(index: Indexes, link_id: string) : Promise <IndexLink> {
		const indexLink: IndexLink = {
			index_id: index.id,
			link_id,
			updated_at: getCurrentDateTime(),
			created_at: getCurrentDateTime(),
			indexer_did: this.client.did?.parent!,
		};

		const payload = {
			content: indexLink,
		};

		if (!this.client.did?.authenticated) {
			// handle error
		}
		const { data, errors } = await this.client.executeQuery<{ createIndexLink: { document: IndexLink } }>(`
			mutation CreateIndexLink($input: CreateIndexLinkInput!) {
				createIndexLink(input: $input) {
					document {
						id
						indexer_did {
							id
						}
						controller_did {
							id
						}
						created_at
						updated_at
						deleted_at
						link {
							id
							controller_did {
								id
							}
							title
							url
							favicon
							tags
							content
							created_at
							updated_at
							deleted_at
						}
					}
				}
			}`, { input: payload });

		if (errors) {
			// TODO Handle
		}
		return data?.createIndexLink.document!;
	}
	async removeIndexLink(index_link: IndexLink): Promise <IndexLink | undefined> {
		const index = await api.getIndexById(index_link.index_id!);
		if (!index) {
			throw new Error("Index not found");
		}
		const payload = {
			id: index_link.id!,
			content: {
				deleted_at: getCurrentDateTime(),
			},
		};
		const { data, errors } = await this.client.executeQuery<{ updateIndexLink: { document: IndexLink } }>(`
			mutation UpdateIndexLink($input: UpdateIndexLinkInput!) {
				updateIndexLink(input: $input) {
					document {
						id
						index_id
						link_id
						created_at
						updated_at
						deleted_at				
					}
				}
			}`, { input: payload });

		if (errors) {
			// TODO Handle
		}

		return data?.updateIndexLink.document!;
	}
	async addTag(link_id: string, tag: string): Promise <Link | undefined> {
		const link = await this.getLinkById(link_id);
		if (link) {
			let { tags } = link;
			if (tags && tags.includes(tag)) {
				return link;
			}
			tags = [...(tags ? [...tags, tag] : [tag])];
			return await this.updateLink(link_id, {
				tags,
			});
		}
		// TODO handle.
	}
	async removeTag(link_id: string, tag: string): Promise <Link | undefined> {
		const link = await this.getLinkById(link_id);
		if (link) {
			let { tags } = link;
			if (!tags) {
				return link;
			}
			tags = tags.filter((t) => t !== tag);
			return await this.updateLink(link_id, {
				tags,
			});
		}
		// TODO handle.
	}
	async setLinkFavorite(streamId: string, linkId: string, favorite: boolean) {
		/*
		const oldDoc = await this.getIndexById(streamId);
		const newContent = { ...oldDoc.content };
		const link = newContent.links?.find((l) => l.id === linkId);
		if (link) {
			link.favorite = favorite;
			await oldDoc.update(newContent, undefined, {
				publish: true,
			});
			return oldDoc;
		}

		 */
	}
	async addUserIndex(index_id: string, type: string, deleted_at = false): Promise<UserIndex | undefined> {
		const userIndex = {
			index_id,
			created_at: getCurrentDateTime(),
			type,
		} as UserIndex;
		if (deleted_at) {
			userIndex.deleted_at = getCurrentDateTime();
		}
		console.log("add", userIndex);
		const payload = {
			content: userIndex,
		};
		const { data, errors } = await this.client.executeQuery<{ createUserIndex: { document: UserIndex } }>(`
			mutation CreateUserIndex($input: CreateUserIndexInput!) {
				createUserIndex(input: $input) {
					document {
						id
						index_id
						controller_did {
							id
						}
						created_at
						deleted_at
					}
				}
			}`, { input: payload });
		if (errors) {
			// TODO Handle
		}
		return data?.createUserIndex.document!;
	}
	async removeUserIndex(index_id: string, type: string): Promise<UserIndex | undefined> {
		console.log("remove", index_id, this.client.did?.parent!, type);
		const userIndexes = await api.getUserIndexes({
			index_id,
			did: this.client.did?.parent!,
		} as GetUserIndexesRequestBody) as UserIndexResponse;
		type UserIndexKey = keyof typeof userIndexes;

		if (!userIndexes[type as UserIndexKey]) {
			return;
		}

		const userIndex: UserIndex | undefined = userIndexes[type as UserIndexKey];
		if (userIndex && !userIndex.id && type === "my_indexes") {
			return await this.addUserIndex(index_id, type, true);
		}
		const payload = {
			id: userIndex?.id!,
			content: {
				deleted_at: getCurrentDateTime(),
			},
		};
		const { data, errors } = await this.client.executeQuery<{ updateUserIndex: { document: UserIndex } }>(`
			mutation UpdateUserIndex($input: UpdateUserIndexInput!) {
				updateUserIndex(input: $input) {
					document {
						id
						index_id
						controller_did {
							id
						}
						created_at
						deleted_at
					}
				}
			}`, { input: payload });

		if (errors) {
			// TODO Handle
		}
		return data?.updateUserIndex.document!;
	}
	async getProfile(): Promise<Users> {
		const { data, errors } = await this.client.executeQuery<{ viewer: { indexasProfile: Users } }>(`
			query {
				viewer {
					indexasProfile {
						name
						description
						pfp
					}
				}
			}
		`);
		if (errors) {
			// TODO Handle
		}
		return <Users>data?.viewer?.indexasProfile!;
	}
	async setProfile(profile: Users) {
		if (!profile.pfp) {
			delete profile.pfp;
		}
		const payload = {
			content: profile,
		};
		const { data, errors } = await this.client.executeQuery<{ createIndexasProfile: { document: Users } }>(`	
			mutation CreateIndexasProfile($input: CreateIndexasProfileInput!) {
				createIndexasProfile(input: $input) {
					document {
					  name
					  description
					  pfp					
					}
				}
			}`, { input: payload });
		if (errors) {
			// TODO Handle
		}
		return data?.createIndexasProfile.document!;
	}
	async uploadImage(file: File) {
		try {
			const { cid, path } = await this.ipfs.add(file);
			return { cid, path };
		} catch (err) {
			//
		}
	}
}

export default CeramicService;<|MERGE_RESOLUTION|>--- conflicted
+++ resolved
@@ -17,16 +17,8 @@
 	private ipfs: IPFSHTTPClient = create({
 		url: appConfig.ipfsInfura,
 	});
-<<<<<<< HEAD
-
-	private ceramic = new CeramicClient("https://ceramic-testnet.index.as");
-	private composeClient = new ComposeClient({
-		ceramic: "https://ceramic-testnet.index.as",
-		// cast our definition as a RuntimeCompositeDefinition
-=======
 	private client = new ComposeClient({
 		ceramic: "https://ceramic-dev.index.as",
->>>>>>> 95e5f6f0
 		definition: definition as RuntimeCompositeDefinition,
 	});
 
